# UHD Image Manifest File
# Target    hash    url     SHA256
# X300-Series
<<<<<<< HEAD
x3xx_x310_fpga_default          fpga-d6a878b        x3xx/fpga-d6a878b/x3xx_x310_fpga_default-gd6a878b.zip                   91cbe3bd07a523f160776722e182b480c33dcf8e786a6ba0278223dcffaa1479
x3xx_x310_fpga_rfnoc            fpga-d6a878b        x3xx/fpga-d6a878b/x3xx_x310_fpga_rfnoc-gd6a878b.zip                     b3f499ce00f9bf736f251c0590c01949f3d15df9589c2b2e568d1497bd97903b
x3xx_x300_fpga_default          fpga-d6a878b        x3xx/fpga-d6a878b/x3xx_x300_fpga_default-gd6a878b.zip                   e579404924be7f8e57559560eb4c5dab9e7a7e423f9384a72e0cc315e546a78f
x3xx_x300_fpga_rfnoc            fpga-d6a878b        x3xx/fpga-d6a878b/x3xx_x300_fpga_rfnoc-gd6a878b.zip                     da15577467fd3abf00bc221b83e996b51cf539d93b617e62bebf55319c5c893c                      
=======
x3xx_x310_fpga_default          fpga-7d5d8db        x3xx/fpga-7d5d8db/x3xx_x310_fpga_default-g7d5d8db.zip                   6a51d510c6066dd880b6f1580d8f869538c0b897c076749749d1824395bd7858
x3xx_x300_fpga_default          fpga-7d5d8db        x3xx/fpga-7d5d8db/x3xx_x300_fpga_default-g7d5d8db.zip                   42de33dd7c270dd599acd3a36759c7d8c076657e0bf5acd0fc352bddc177128b
>>>>>>> a1fa68d7
# Example daughterboard targets (none currently exist)
#x3xx_twinrx_cpld_default   example_target
#dboard_ubx_cpld_default    example_target

# E-Series
e3xx_e310_fpga_default          fpga-d6a878b        e3xx/fpga-d6a878b/e3xx_e310_fpga_default-gd6a878b.zip                   68d4118603834e23c36c32c1573a4529e9ce0b401dc7111fb095901a7139415d
e3xx_e310_fpga_rfnoc            fpga-d6a878b        e3xx/fpga-d6a878b/e3xx_e310_fpga_rfnoc-gd6a878b.zip                     5c9b89fb6293423644868c22e914de386a9af39ff031da6800a1cf39a90ea73b
# N300-Series
n3xx_n310_fpga_default          fpga-7d5d8db        n3xx/fpga-7d5d8db/n3xx_n310_fpga_default-g7d5d8db.zip                   4667909657debd6e2cebd377e8e2073feebb33e2fcc92f1ca4e27a82f5b2a144
n3xx_n300_fpga_default          fpga-7d5d8db        n3xx/fpga-7d5d8db/n3xx_n300_fpga_default-g7d5d8db.zip                   a7c0eaef0cec94a77ced2768b178e65da65c484aac1fa0394553581ceb38d0af
#n3xx_n310_fpga_aurora           fpga-e0f552c        n3xx/fpga-e0f552c/n3xx_n310_fpga_aurora-ge0f552c.zip                    07b04cd4d6661d9e4efe339a20969f4b4086bcdbda106b05c75d47ba8a1582f4
#n3xx_n300_fpga_aurora           fpga-e0f552c        n3xx/fpga-e0f552c/n3xx_n300_fpga_aurora-ge0f552c.zip                    381b34f55067479be6ff8d1be81849674880ac81b94182f584f25a521090fac8
#n3xx_n310_cpld_default         fpga-6bea23d        n3xx/fpga-6bea23d/n3xx_n310_cpld_default-g6bea23d.zip                   0
# N3XX Mykonos firmware
#n3xx_n310_fw_default           fpga-6bea23d        n3xx/fpga-6bea23d/n3xx_n310_fw_default-g6bea23d.zip                     0
# N300-Series Filesystems, etc
n3xx_common_sdk_default         meta-ettus-v3.12.0.0  n3xx/meta-ettus-v3.12.0.0/n3xx_common_sdk_default-v3.12.0.0.zip       0
n3xx_common_mender_default      meta-ettus-v3.12.0.0  n3xx/meta-ettus-v3.12.0.0/n3xx_common_mender_default-v3.12.0.0.zip    0
n3xx_common_sdimg_default       meta-ettus-v3.12.0.0  n3xx/meta-ettus-v3.12.0.0/n3xx_common_sdimg_default-v3.12.0.0.zip     0

# B200-Series
b2xx_b200_fpga_default          fpga-1c568e6        b2xx/fpga-1c568e6/b2xx_b200_fpga_default-g1c568e6.zip                   7ba7561d517dc9a474b01f06c273f921a3a27005e41cd38fde7cd03bbb00284f
b2xx_b200mini_fpga_default      fpga-1c568e6        b2xx/fpga-1c568e6/b2xx_b200mini_fpga_default-g1c568e6.zip               5cf63ec2d50630c35b6614729ae426d209cda48b02f25dd6eb31650f6ffe5bab
b2xx_b210_fpga_default          fpga-1c568e6        b2xx/fpga-1c568e6/b2xx_b210_fpga_default-g1c568e6.zip                   612b239f86a6d1b09736c6eb55cfe370937d0414acfee48f96cecfe94c080a89
b2xx_b205mini_fpga_default      fpga-1c568e6        b2xx/fpga-1c568e6/b2xx_b205mini_fpga_default-g1c568e6.zip               ab4de1ff063cb2224f74f17c6e7371fec314cb95fcef2a8035529a3fe1e6355f
b2xx_common_fw_default          uhd-14000041        b2xx/uhd-14000041/b2xx_common_fw_default-g14000041.zip                  920790744085d8525529c1d0ece8942fef6d29b0a503530a814727fbacd7732c

# USRP2 Devices
usrp2_usrp2_fw_default          fpga-6bea23d        usrp2/fpga-6bea23d/usrp2_usrp2_fw_default-g6bea23d.zip                  d523a18318cb6a7637be40484bf03a6f54766410fee2c1a1f72e8971ea9a9cb6
usrp2_usrp2_fpga_default        fpga-6bea23d        usrp2/fpga-6bea23d/usrp2_usrp2_fpga_default-g6bea23d.zip                505c70aedc8cdfbbfe654bcdbe1ce604c376e733a44cdd1351571f61a7f1cb49
usrp2_n200_fpga_default         fpga-6bea23d        usrp2/fpga-6bea23d/usrp2_n200_fpga_default-g6bea23d.zip                 833a0098d66c0c502b9c3975d651a79e125133c507f9f4b2c472f9eb96fdaef8
usrp2_n200_fw_default           fpga-6bea23d        usrp2/fpga-6bea23d/usrp2_n200_fw_default-g6bea23d.zip                   3eee2a6195caafe814912167fccf2dfc369f706446f8ecee36e97d2c0830116f
usrp2_n210_fpga_default         fpga-6bea23d        usrp2/fpga-6bea23d/usrp2_n210_fpga_default-g6bea23d.zip                 5ce68ac539ee6eeb7d04fb3127c1fabcaff442a8edfaaa2f3746590f9df909bd
usrp2_n210_fw_default           fpga-6bea23d        usrp2/fpga-6bea23d/usrp2_n210_fw_default-g6bea23d.zip                   3646fcd3fc974d18c621cb10dfe97c4dad6d282036dc63b7379995dfad95fb98
n230_n230_fpga_default          fpga-4bb66b3        n230/fpga-4bb66b3/n230_n230_fpga_default-g4bb66b3.zip                   02ba098d797832906b8cb2e75f10dba5b2dc21cc84ec99e1f159a72e0b89eefa

# USRP1 Devices
usrp1_usrp1_fpga_default        fpga-6bea23d        usrp1/fpga-6bea23d/usrp1_usrp1_fpga_default-g6bea23d.zip                03bf72868c900dd0853bf48e2ede91058d579829b0e70c021e51b0e282d1d5be
usrp1_b100_fpga_default         fpga-6bea23d        usrp1/fpga-6bea23d/usrp1_b100_fpga_default-g6bea23d.zip                 7f2306f21e17aa3fae3f966d08c6297d6cf42041974f846ca89f0d633ece8769
usrp1_b100_fw_default           fpga-6bea23d        usrp1/fpga-6bea23d/usrp1_b100_fw_default-g6bea23d.zip                   867f17fac085535dbcb01c226ce87acf49806de6ed0ae9b214d7c8da86e2a71d

# Octoclock
octoclock_octoclock_fw_default  uhd-14000041        octoclock/uhd-14000041/octoclock_octoclock_fw_default-g14000041.zip     8da7f1af8cecb7f6259a237a18c39058ba69a11567fa373cffc9704031a1d053

# Legacy USB Windows drivers
usb_common_windrv_default       uhd-14000041        usb/uhd-14000041/usb_common_windrv_default-g14000041.zip                835e94b2bdf2312fd3881a1b78e2ec236c1f42b7a5bd3927f85f73cf5e3a5231<|MERGE_RESOLUTION|>--- conflicted
+++ resolved
@@ -1,15 +1,8 @@
 # UHD Image Manifest File
 # Target    hash    url     SHA256
 # X300-Series
-<<<<<<< HEAD
-x3xx_x310_fpga_default          fpga-d6a878b        x3xx/fpga-d6a878b/x3xx_x310_fpga_default-gd6a878b.zip                   91cbe3bd07a523f160776722e182b480c33dcf8e786a6ba0278223dcffaa1479
-x3xx_x310_fpga_rfnoc            fpga-d6a878b        x3xx/fpga-d6a878b/x3xx_x310_fpga_rfnoc-gd6a878b.zip                     b3f499ce00f9bf736f251c0590c01949f3d15df9589c2b2e568d1497bd97903b
-x3xx_x300_fpga_default          fpga-d6a878b        x3xx/fpga-d6a878b/x3xx_x300_fpga_default-gd6a878b.zip                   e579404924be7f8e57559560eb4c5dab9e7a7e423f9384a72e0cc315e546a78f
-x3xx_x300_fpga_rfnoc            fpga-d6a878b        x3xx/fpga-d6a878b/x3xx_x300_fpga_rfnoc-gd6a878b.zip                     da15577467fd3abf00bc221b83e996b51cf539d93b617e62bebf55319c5c893c                      
-=======
 x3xx_x310_fpga_default          fpga-7d5d8db        x3xx/fpga-7d5d8db/x3xx_x310_fpga_default-g7d5d8db.zip                   6a51d510c6066dd880b6f1580d8f869538c0b897c076749749d1824395bd7858
 x3xx_x300_fpga_default          fpga-7d5d8db        x3xx/fpga-7d5d8db/x3xx_x300_fpga_default-g7d5d8db.zip                   42de33dd7c270dd599acd3a36759c7d8c076657e0bf5acd0fc352bddc177128b
->>>>>>> a1fa68d7
 # Example daughterboard targets (none currently exist)
 #x3xx_twinrx_cpld_default   example_target
 #dboard_ubx_cpld_default    example_target
