--- conflicted
+++ resolved
@@ -425,11 +425,7 @@
        cycle_count <= cycle_count + 1;
 
    //compatibility number -> increment when the fpga has been sufficiently altered
-<<<<<<< HEAD
-   localparam compat_num = 32'd1;
-=======
    localparam compat_num = 32'd2;
->>>>>>> 9fa6105a
 
    wb_readback_mux buff_pool_status
      (.wb_clk_i(wb_clk), .wb_rst_i(wb_rst), .wb_stb_i(s5_stb),
