--- conflicted
+++ resolved
@@ -129,11 +129,7 @@
     endpoint=False,
 )
 summed_sub_pulses_fd = np.empty([num_samples + 2 * len_zero_padding])
-<<<<<<< HEAD
-# plt.figure()
-=======
 plt.figure()
->>>>>>> a1e7d111
 for ii in range(num_freqs):
     # 1. Take FFT
     # TODO: do we need the normalization and dc-removal?
@@ -153,67 +149,6 @@
     fd_signal_filt = np.fft.fftshift(compressed_fd) * window
 
     # 4. Zero-pad symmetrically about DC
-<<<<<<< HEAD
-    fd_signal_filt = np.fft.fftshift(fd_signal_filt) # shift DC component to center of spectrum
-    fd_signal_filt_padded = np.pad(
-        fd_signal_filt, len_zero_padding, "constant", constant_values=(0)
-    )
-    df = fft_freqs[1] - fft_freqs[0]
-    new_max_freq = sampling_rate / 2 + len_zero_padding * df
-    # print(np.max(new_max_freq) / 1e6)
-    padded_freqs = np.linspace(
-        -1 * new_max_freq, new_max_freq, num_samples + 2 * len_zero_padding
-    )
-    # print(padded_freqs[1:5], padded_freqs[-5:-1])
-
-    # 5. Frequency-shift to center freq
-    shift = np.argmin(np.abs(padded_freqs - center_freqs[ii]))
-    # print(shift, padded_freqs[shift])
-    fd_signal_filt_padded_shifted = np.roll(fd_signal_filt_padded, -shift)
-
-    # 6. Sum sub-pulses
-    summed_sub_pulses_fd = summed_sub_pulses_fd + fd_signal_filt_padded_shifted
-
-    # plt.plot(fft_freqs / 1e6, np.abs(fd_signal))
-    # plt.plot(fft_freqs / 1e6, np.abs(compressed_fd))
-    # plt.plot(np.fft.fftshift(fft_freqs) / 1e6, np.abs(fd_signal_filt))
-    # plt.plot(padded_freqs / 1e6, np.abs(fd_signal_filt_padded_shifted))
-
-# 7. IFFT
-summed_sub_pulses_td = np.real(np.fft.ifft(summed_sub_pulses_fd))
-
-# plt.legend(
-#     [
-#         "f1 raw",
-#         "f1 compressed",
-#         "f1 filt",
-#         "f1 shifted"
-#         # "f2 raw",
-#         # "f2 compressed",
-#         # "f2 filt",
-#         # "f3 raw",
-#         # "f3 compressed",
-#         # "f3 filt",
-#     ]
-# )
-# plt.xlabel("Frequencies [MHz]")
-# plt.grid()
-
-# plt.figure()
-# plt.title("Sum of frequency-domain pulses")
-# plt.plot(
-#     padded_freqs / 1e6,
-#     np.abs(summed_sub_pulses_fd),
-# )
-
-plt.figure()
-t = np.linspace(0, np.max(time_vector), len(summed_sub_pulses_td))
-plt.plot(t, summed_sub_pulses_td)
-plt.plot(time_vector, np.sum(recv_data_list, axis=0))
-plt.grid()
-plt.xlabel("Time")
-plt.legend(["Reconstructed", "Sum of original signals"])
-=======
     fd_signal_padded = np.pad(
         fd_signal_filt,
         len_zero_padding,
@@ -264,5 +199,4 @@
 plt.plot(d, summed_sub_pulses_td)
 plt.grid()
 plt.xlabel("Range [m]")
->>>>>>> a1e7d111
 plt.show()