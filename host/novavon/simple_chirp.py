--- conflicted
+++ resolved
@@ -191,16 +191,9 @@
     success = False
 
     args: dict[str, Any] = {
-<<<<<<< HEAD
-        "output_filename": "",  # set to empty string to not save data to file
-        "center_freq": 1e9,
-        "sampling_rate": 50e6,  # samples per second
-        "chirp_bw": 5e6,
-=======
         "center_freq": 2.5e9,
         "sampling_rate": 25e6,  # samples per second
         "chirp_bw": 10e6,
->>>>>>> c4e8caed
         "chirp_ampl": 0.3,  # float between 0 and 1
         "chirp_duration": 3e-5,
         "tx_gain": 50,  # [dB]
