--- conflicted
+++ resolved
@@ -26,7 +26,7 @@
 using namespace uhd::transport;
 namespace asio = boost::asio;
 
-STATIC_BLOCK(register_device){
+STATIC_BLOCK(register_usrp2_device){
     device::register_device(&usrp2::discover, &usrp2::make);
 }
 
@@ -35,6 +35,8 @@
  **********************************************************************/
 uhd::device_addrs_t usrp2::discover(const device_addr_t &hint){
     device_addrs_t usrp2_addrs;
+
+    if (not hint.has_key("addr")) return usrp2_addrs;
 
     //create a udp transport to communicate
     //TODO if an addr is not provided, search all interfaces?
@@ -61,11 +63,7 @@
                 boost::asio::ip::address_v4 ip_addr(ntohl(ctrl_data_in.data.ip_addr));
                 device_addr_t new_addr;
                 new_addr["name"] = "USRP2";
-<<<<<<< HEAD
-                new_addr["type"] = "usrp2";
-=======
                 new_addr["transport"] = "udp";
->>>>>>> fc40ff2f
                 new_addr["addr"] = ip_addr.to_string();
                 usrp2_addrs.push_back(new_addr);
                 //dont break here, it will exit the while loop
