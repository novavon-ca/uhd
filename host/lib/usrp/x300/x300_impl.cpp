//
// Copyright 2013-2014 Ettus Research LLC
//
// This program is free software: you can redistribute it and/or modify
// it under the terms of the GNU General Public License as published by
// the Free Software Foundation, either version 3 of the License, or
// (at your option) any later version.
//
// This program is distributed in the hope that it will be useful,
// but WITHOUT ANY WARRANTY; without even the implied warranty of
// MERCHANTABILITY or FITNESS FOR A PARTICULAR PURPOSE.  See the
// GNU General Public License for more details.
//
// You should have received a copy of the GNU General Public License
// along with this program.  If not, see <http://www.gnu.org/licenses/>.
//

#include "x300_impl.hpp"
#include "x300_regs.hpp"
#include "../device3/device3_radio_regs.hpp"
#include "x300_lvbitx.hpp"
#include "x310_lvbitx.hpp"
#include <boost/algorithm/string.hpp>
#include <boost/asio.hpp>
#include "apply_corrections.hpp"
#include <uhd/utils/static.hpp>
#include <uhd/utils/msg.hpp>
#include <uhd/utils/paths.hpp>
#include <uhd/utils/safe_call.hpp>
#include <uhd/usrp/subdev_spec.hpp>
#include <uhd/transport/if_addrs.hpp>
#include <boost/foreach.hpp>
#include <boost/bind.hpp>
#include <boost/functional/hash.hpp>
#include <boost/assign/list_of.hpp>
#include <fstream>
#include <uhd/transport/udp_zero_copy.hpp>
#include <uhd/transport/udp_constants.hpp>
#include <uhd/transport/nirio_zero_copy.hpp>
#include <uhd/transport/nirio/niusrprio_session.h>
#include <uhd/utils/platform.hpp>

////// RFNOC ////////////
#include <uhd/usrp/rfnoc/null_block_ctrl.hpp>
#include "../rfnoc/radio_ctrl.hpp"
////// RFNOC ////////////

#define NIUSRPRIO_DEFAULT_RPC_PORT "5444"

#define X300_REV(x) ((x) - "A" + 1)

using namespace uhd;
using namespace uhd::usrp;
using namespace uhd::usrp::device3;
using namespace uhd::rfnoc;
using namespace uhd::transport;
using namespace uhd::niusrprio;
namespace asio = boost::asio;

/***********************************************************************
 * Discovery over the udp and pcie transport
 **********************************************************************/
static std::string get_fpga_option(wb_iface::sptr zpu_ctrl) {
    //1G = {0:1G, 1:1G} w/ DRAM, HG = {0:1G, 1:10G} w/ DRAM, XG = {0:10G, 1:10G} w/ DRAM
    //HGS = {0:1G, 1:10G} w/ SRAM, XGS = {0:10G, 1:10G} w/ SRAM

    //In the default configuration, UHD does not support the HG and XG images so
    //they are never autodetected.
    bool eth0XG = (zpu_ctrl->peek32(SR_ADDR(SET0_BASE, ZPU_RB_ETH_TYPE0)) == 0x1);
    bool eth1XG = (zpu_ctrl->peek32(SR_ADDR(SET0_BASE, ZPU_RB_ETH_TYPE1)) == 0x1);
    return (eth0XG && eth1XG) ? "XGS" : (eth1XG ? "HGS" : "1G");
}

//@TODO: Refactor the find functions to collapse common code for ethernet and PCIe
static device_addrs_t x300_find_with_addr(const device_addr_t &hint)
{
    udp_simple::sptr comm = udp_simple::make_broadcast(
        hint["addr"], BOOST_STRINGIZE(X300_FW_COMMS_UDP_PORT));

    //load request struct
    x300_fw_comms_t request = x300_fw_comms_t();
    request.flags = uhd::htonx<boost::uint32_t>(X300_FW_COMMS_FLAGS_ACK);
    request.sequence = uhd::htonx<boost::uint32_t>(std::rand());

    //send request
    comm->send(asio::buffer(&request, sizeof(request)));

    //loop for replies until timeout
    device_addrs_t addrs;
    while (true)
    {
        char buff[X300_FW_COMMS_MTU] = {};
        const size_t nbytes = comm->recv(asio::buffer(buff), 0.050);
        if (nbytes == 0) break;
        const x300_fw_comms_t *reply = (const x300_fw_comms_t *)buff;
        if (request.flags != reply->flags) break;
        if (request.sequence != reply->sequence) break;
        device_addr_t new_addr;
        new_addr["type"] = "x300";
        new_addr["addr"] = comm->get_recv_addr();

        //Attempt to read the name from the EEPROM and perform filtering.
        //This operation can throw due to compatibility mismatch.
        try
        {
            wb_iface::sptr zpu_ctrl = x300_make_ctrl_iface_enet(udp_simple::make_connected(new_addr["addr"], BOOST_STRINGIZE(X300_FW_COMMS_UDP_PORT)));
            if (x300_impl::is_claimed(zpu_ctrl)) continue; //claimed by another process
            new_addr["fpga"] = get_fpga_option(zpu_ctrl);

            i2c_core_100_wb32::sptr zpu_i2c = i2c_core_100_wb32::make(zpu_ctrl, I2C1_BASE);
            i2c_iface::sptr eeprom16 = zpu_i2c->eeprom16();
            const mboard_eeprom_t mb_eeprom(*eeprom16, "X300");
            new_addr["name"] = mb_eeprom["name"];
            new_addr["serial"] = mb_eeprom["serial"];
            switch (x300_impl::get_mb_type_from_eeprom(mb_eeprom)) {
                case x300_impl::USRP_X300_MB:
                    new_addr["product"] = "X300";
                    break;
                case x300_impl::USRP_X310_MB:
                    new_addr["product"] = "X310";
                    break;
                default:
                    break;
            }
        }
        catch(const std::exception &)
        {
            //set these values as empty string so the device may still be found
            //and the filter's below can still operate on the discovered device
            new_addr["name"] = "";
            new_addr["serial"] = "";
        }
        //filter the discovered device below by matching optional keys
        if (
            (not hint.has_key("name")    or hint["name"]    == new_addr["name"]) and
            (not hint.has_key("serial")  or hint["serial"]  == new_addr["serial"]) and
            (not hint.has_key("product") or hint["product"] == new_addr["product"])
        ){
            addrs.push_back(new_addr);
        }
    }

    return addrs;
}

//We need a zpu xport registry to ensure synchronization between the static finder method
//and the instances of the x300_impl class.
typedef uhd::dict< std::string, boost::weak_ptr<wb_iface> > pcie_zpu_iface_registry_t;
UHD_SINGLETON_FCN(pcie_zpu_iface_registry_t, get_pcie_zpu_iface_registry)
static boost::mutex pcie_zpu_iface_registry_mutex;

static device_addrs_t x300_find_pcie(const device_addr_t &hint, bool explicit_query)
{
    std::string rpc_port_name(NIUSRPRIO_DEFAULT_RPC_PORT);
    if (hint.has_key("niusrpriorpc_port")) {
        rpc_port_name = hint["niusrpriorpc_port"];
    }

    device_addrs_t addrs;
    niusrprio_session::device_info_vtr dev_info_vtr;
    nirio_status status = niusrprio_session::enumerate(rpc_port_name, dev_info_vtr);
    if (explicit_query) nirio_status_to_exception(status, "x300_find_pcie: Error enumerating NI-RIO devices.");

    BOOST_FOREACH(niusrprio_session::device_info &dev_info, dev_info_vtr)
    {
        device_addr_t new_addr;
        new_addr["type"] = "x300";
        new_addr["resource"] = dev_info.resource_name;
        std::string resource_d(dev_info.resource_name);
        boost::to_upper(resource_d);

        switch (x300_impl::get_mb_type_from_pcie(resource_d, rpc_port_name)) {
            case x300_impl::USRP_X300_MB:
                new_addr["product"] = "X300";
                break;
            case x300_impl::USRP_X310_MB:
                new_addr["product"] = "X310";
                break;
            default:
                continue;
        }

        niriok_proxy::sptr kernel_proxy = niriok_proxy::make_and_open(dev_info.interface_path);

        //Attempt to read the name from the EEPROM and perform filtering.
        //This operation can throw due to compatibility mismatch.
        try
        {
            //This block could throw an exception if the user is switching to using UHD
            //after LabVIEW FPGA. In that case, skip reading the name and serial and pick
            //a default FPGA flavor. During make, a new image will be loaded and everything
            //will be OK

            wb_iface::sptr zpu_ctrl;

            //Hold on to the registry mutex as long as zpu_ctrl is alive
            //to prevent any use by different threads while enumerating
            boost::mutex::scoped_lock(pcie_zpu_iface_registry_mutex);

            if (get_pcie_zpu_iface_registry().has_key(resource_d)) {
                zpu_ctrl = get_pcie_zpu_iface_registry()[resource_d].lock();
            } else {
                zpu_ctrl = x300_make_ctrl_iface_pcie(kernel_proxy);
                //We don't put this zpu_ctrl in the registry because we need
                //a persistent niriok_proxy associated with the object
            }
            if (x300_impl::is_claimed(zpu_ctrl)) continue; //claimed by another process

            //Attempt to autodetect the FPGA type
            if (not hint.has_key("fpga")) {
                new_addr["fpga"] = get_fpga_option(zpu_ctrl);
            }

            i2c_core_100_wb32::sptr zpu_i2c = i2c_core_100_wb32::make(zpu_ctrl, I2C1_BASE);
            i2c_iface::sptr eeprom16 = zpu_i2c->eeprom16();
            const mboard_eeprom_t mb_eeprom(*eeprom16, "X300");
            new_addr["name"] = mb_eeprom["name"];
            new_addr["serial"] = mb_eeprom["serial"];
        }
        catch(const std::exception &)
        {
            //set these values as empty string so the device may still be found
            //and the filter's below can still operate on the discovered device
            if (not hint.has_key("fpga")) {
                new_addr["fpga"] = "HGS";
            }
            new_addr["name"] = "";
            new_addr["serial"] = "";
        }

        //filter the discovered device below by matching optional keys
        std::string resource_i = hint.has_key("resource") ? hint["resource"] : "";
        boost::to_upper(resource_i);

        if (
            (not hint.has_key("resource") or resource_i     == resource_d) and
            (not hint.has_key("name")     or hint["name"]   == new_addr["name"]) and
            (not hint.has_key("serial")   or hint["serial"] == new_addr["serial"]) and
            (not hint.has_key("product") or hint["product"] == new_addr["product"])
        ){
            addrs.push_back(new_addr);
        }
    }
    return addrs;
}

static device_addrs_t x300_find(const device_addr_t &hint_)
{
    //handle the multi-device discovery
    device_addrs_t hints = separate_device_addr(hint_);
    if (hints.size() > 1)
    {
        device_addrs_t found_devices;
        std::string error_msg;
        BOOST_FOREACH(const device_addr_t &hint_i, hints)
        {
            device_addrs_t found_devices_i = x300_find(hint_i);
            if (found_devices_i.size() != 1) error_msg += str(boost::format(
                "Could not resolve device hint \"%s\" to a single device."
            ) % hint_i.to_string());
            else found_devices.push_back(found_devices_i[0]);
        }
        if (found_devices.empty()) return device_addrs_t();
        if (not error_msg.empty()) throw uhd::value_error(error_msg);

        return device_addrs_t(1, combine_device_addrs(found_devices));
    }

    //initialize the hint for a single device case
    UHD_ASSERT_THROW(hints.size() <= 1);
    hints.resize(1); //in case it was empty
    device_addr_t hint = hints[0];
    device_addrs_t addrs;
    if (hint.has_key("type") and hint["type"] != "x300") return addrs;


    //use the address given
    if (hint.has_key("addr"))
    {
        device_addrs_t reply_addrs;
        try
        {
            reply_addrs = x300_find_with_addr(hint);
        }
        catch(const std::exception &ex)
        {
            UHD_MSG(error) << "X300 Network discovery error " << ex.what() << std::endl;
        }
        catch(...)
        {
            UHD_MSG(error) << "X300 Network discovery unknown error " << std::endl;
        }
        BOOST_FOREACH(const device_addr_t &reply_addr, reply_addrs)
        {
            device_addrs_t new_addrs = x300_find_with_addr(reply_addr);
            addrs.insert(addrs.begin(), new_addrs.begin(), new_addrs.end());
        }
        return addrs;
    }

    if (!hint.has_key("resource"))
    {
        //otherwise, no address was specified, send a broadcast on each interface
        BOOST_FOREACH(const if_addrs_t &if_addrs, get_if_addrs())
        {
            //avoid the loopback device
            if (if_addrs.inet == asio::ip::address_v4::loopback().to_string()) continue;

            //create a new hint with this broadcast address
            device_addr_t new_hint = hint;
            new_hint["addr"] = if_addrs.bcast;

            //call discover with the new hint and append results
            device_addrs_t new_addrs = x300_find(new_hint);
            addrs.insert(addrs.begin(), new_addrs.begin(), new_addrs.end());
        }
    }

    device_addrs_t pcie_addrs = x300_find_pcie(hint, hint.has_key("resource"));
    if (not pcie_addrs.empty()) addrs.insert(addrs.end(), pcie_addrs.begin(), pcie_addrs.end());

    return addrs;
}

/***********************************************************************
 * Make
 **********************************************************************/
static device::sptr x300_make(const device_addr_t &device_addr)
{
    return device::sptr(new x300_impl(device_addr));
}

UHD_STATIC_BLOCK(register_x300_device)
{
    device::register_device(&x300_find, &x300_make, device::USRP);
}

static void x300_load_fw(wb_iface::sptr fw_reg_ctrl, const std::string &file_name)
{
    UHD_MSG(status) << "Loading firmware " << file_name << std::flush;

    //load file into memory
    std::ifstream fw_file(file_name.c_str());
    boost::uint32_t fw_file_buff[X300_FW_NUM_BYTES/sizeof(boost::uint32_t)];
    fw_file.read((char *)fw_file_buff, sizeof(fw_file_buff));
    fw_file.close();

    //Poke the fw words into the WB boot loader
    fw_reg_ctrl->poke32(SR_ADDR(BOOT_LDR_BASE, BL_ADDRESS), 0);
    for (size_t i = 0; i < X300_FW_NUM_BYTES; i+=sizeof(boost::uint32_t))
    {
        //@TODO: FIXME: Since x300_ctrl_iface acks each write and traps exceptions, the first try for the last word
        //              written will print an error because it triggers a FW reload and fails to reply.
        fw_reg_ctrl->poke32(SR_ADDR(BOOT_LDR_BASE, BL_DATA), uhd::byteswap(fw_file_buff[i/sizeof(boost::uint32_t)]));
        if ((i & 0x1fff) == 0) UHD_MSG(status) << "." << std::flush;
    }

    UHD_MSG(status) << " done!" << std::endl;
}

x300_impl::x300_impl(const uhd::device_addr_t &dev_addr) 
    : device3_impl()
{
    UHD_MSG(status) << "X300 initialization sequence..." << std::endl;
    _ignore_cal_file = dev_addr.has_key("ignore-cal-file");
    _tree->create<std::string>("/name").set("X-Series Device");

    const device_addrs_t device_args = separate_device_addr(dev_addr);
    _mb.resize(device_args.size());
    for (size_t i = 0; i < device_args.size(); i++)
    {
        this->setup_mb(i, device_args[i]);
    }
}

double x300_impl::_get_tick_rate(size_t mb_i)
{
    return _mb[mb_i].clock->get_master_clock_rate();
}

void x300_impl::setup_mb(const size_t mb_i, const uhd::device_addr_t &dev_addr)
{
    const fs_path mb_path = "/mboards/"+boost::lexical_cast<std::string>(mb_i);
    mboard_members_t &mb = _mb[mb_i];
    mb.initialization_done = false;

    mb.addr = dev_addr.has_key("resource") ? dev_addr["resource"] : dev_addr["addr"];
    mb.xport_path = dev_addr.has_key("resource") ? "nirio" : "eth";
    mb.if_pkt_is_big_endian = mb.xport_path != "nirio";

    if (mb.xport_path == "nirio")
    {
        nirio_status status = 0;

        std::string rpc_port_name(NIUSRPRIO_DEFAULT_RPC_PORT);
        if (dev_addr.has_key("niusrpriorpc_port")) {
            rpc_port_name = dev_addr["niusrpriorpc_port"];
        }
        UHD_MSG(status) << boost::format("Connecting to niusrpriorpc at localhost:%s...\n") % rpc_port_name;

        //Instantiate the correct lvbitx object
        nifpga_lvbitx::sptr lvbitx;
        switch (get_mb_type_from_pcie(dev_addr["resource"], rpc_port_name)) {
            case USRP_X300_MB:
                lvbitx.reset(new x300_lvbitx(dev_addr["fpga"]));
                break;
            case USRP_X310_MB:
                lvbitx.reset(new x310_lvbitx(dev_addr["fpga"]));
                break;
            default:
                nirio_status_to_exception(status, "Motherboard detection error. Please ensure that you \
                    have a valid USRP X3x0, NI USRP-294xR or NI USRP-295xR device and that all the device \
                    driver have been loaded.");
        }
        //Load the lvbitx onto the device
        UHD_MSG(status) << boost::format("Using LVBITX bitfile %s...\n") % lvbitx->get_bitfile_path();
        mb.rio_fpga_interface.reset(new niusrprio_session(dev_addr["resource"], rpc_port_name));
        nirio_status_chain(mb.rio_fpga_interface->open(lvbitx, dev_addr.has_key("download-fpga")), status);
        nirio_status_to_exception(status, "x300_impl: Could not initialize RIO session.");

        //Tell the quirks object which FIFOs carry TX stream data
        const boost::uint32_t tx_data_fifos[2] = {X300_RADIO_DEST_PREFIX_TX, X300_RADIO_DEST_PREFIX_TX + 3};
        mb.rio_fpga_interface->get_kernel_proxy()->get_rio_quirks().register_tx_streams(tx_data_fifos);

        _tree->create<double>(mb_path / "link_max_rate").set(X300_MAX_RATE_PCIE);
    }

    BOOST_FOREACH(const std::string &key, dev_addr.keys())
    {
        if (key.find("recv") != std::string::npos) mb.recv_args[key] = dev_addr[key];
        if (key.find("send") != std::string::npos) mb.send_args[key] = dev_addr[key];
    }

    if (mb.xport_path == "eth" ) {
        /* This is an ETH connection. Figure out what the maximum supported frame
         * size is for the transport in the up and down directions. The frame size
         * depends on the host PIC's NIC's MTU settings. To determine the frame size,
         * we test for support up to an expected "ceiling". If the user
         * specified a frame size, we use that frame size as the ceiling. If no
         * frame size was specified, we use the maximum UHD frame size.
         *
         * To optimize performance, the frame size should be greater than or equal
         * to the frame size that UHD uses so that frames don't get split across
         * multiple transmission units - this is why the limits passed into the
         * 'determine_max_frame_size' function are actually frame sizes. */
        frame_size_t req_max_frame_size;
        req_max_frame_size.recv_frame_size = (mb.recv_args.has_key("recv_frame_size")) \
            ? boost::lexical_cast<size_t>(mb.recv_args["recv_frame_size"]) \
            : X300_10GE_DATA_FRAME_MAX_SIZE;
        req_max_frame_size.send_frame_size = (mb.send_args.has_key("send_frame_size")) \
            ? boost::lexical_cast<size_t>(mb.send_args["send_frame_size"]) \
            : X300_10GE_DATA_FRAME_MAX_SIZE;

        #if defined UHD_PLATFORM_LINUX
            const std::string mtu_tool("ip link");
        #elif defined UHD_PLATFORM_WIN32
            const std::string mtu_tool("netsh");
        #else
            const std::string mtu_tool("ifconfig");
        #endif

        // Detect the frame size on the path to the USRP
        try {
            _max_frame_sizes = determine_max_frame_size(mb.addr, req_max_frame_size);
        } catch(std::exception &e) {
            UHD_MSG(error) << e.what() << std::endl;
        }

        if ((mb.recv_args.has_key("recv_frame_size"))
                && (req_max_frame_size.recv_frame_size < _max_frame_sizes.recv_frame_size)) {
            UHD_MSG(warning)
                << boost::format("You requested a receive frame size of (%lu) but your NIC's max frame size is (%lu).")
                % req_max_frame_size.recv_frame_size << _max_frame_sizes.recv_frame_size << std::endl
                << boost::format("Please verify your NIC's MTU setting using '%s' or set the recv_frame_size argument appropriately.")
                % mtu_tool << std::endl
                << "UHD will use the auto-detected max frame size for this connection."
                << std::endl;
        }

        if ((mb.recv_args.has_key("send_frame_size"))
                && (req_max_frame_size.send_frame_size < _max_frame_sizes.send_frame_size)) {
            UHD_MSG(warning)
                << boost::format("You requested a send frame size of (%lu) but your NIC's max frame size is (%lu).")
                % req_max_frame_size.send_frame_size << _max_frame_sizes.send_frame_size << std::endl
                << boost::format("Please verify your NIC's MTU setting using '%s' or set the send_frame_size argument appropriately.")
                % mtu_tool << std::endl
                << "UHD will use the auto-detected max frame size for this connection."
                << std::endl;
        }

        _tree->create<double>(mb_path / "link_max_rate").set(X300_MAX_RATE_10GIGE);
    }

    //create basic communication
    UHD_MSG(status) << "Setup basic communication..." << std::endl;
    if (mb.xport_path == "nirio") {
        boost::mutex::scoped_lock(pcie_zpu_iface_registry_mutex);
        if (get_pcie_zpu_iface_registry().has_key(mb.addr)) {
            throw uhd::assertion_error("Someone else has a ZPU transport to the device open. Internal error!");
        } else {
            mb.zpu_ctrl = x300_make_ctrl_iface_pcie(mb.rio_fpga_interface->get_kernel_proxy());
            get_pcie_zpu_iface_registry()[mb.addr] = boost::weak_ptr<wb_iface>(mb.zpu_ctrl);
        }
    } else {
        mb.zpu_ctrl = x300_make_ctrl_iface_enet(udp_simple::make_connected(mb.addr,
                    BOOST_STRINGIZE(X300_FW_COMMS_UDP_PORT)));
    }

    mb.claimer_task = uhd::task::make(boost::bind(&x300_impl::claimer_loop, this, mb.zpu_ctrl));

    //extract the FW path for the X300
    //and live load fw over ethernet link
    if (dev_addr.has_key("fw"))
    {
        const std::string x300_fw_image = find_image_path(
            dev_addr.has_key("fw")? dev_addr["fw"] : X300_FW_FILE_NAME
        );
        x300_load_fw(mb.zpu_ctrl, x300_fw_image);
    }

    //check compat -- good place to do after conditional loading
    this->check_fw_compat(mb_path, mb.zpu_ctrl);
    this->check_fpga_compat(mb_path, mb.zpu_ctrl);

    //store which FPGA image is loaded
    mb.loaded_fpga_image = get_fpga_option(mb.zpu_ctrl);

    //low speed perif access
    mb.zpu_spi = spi_core_3000::make(mb.zpu_ctrl, SR_ADDR(SET0_BASE, ZPU_SR_SPI),
            SR_ADDR(SET0_BASE, ZPU_RB_SPI));
    mb.zpu_i2c = i2c_core_100_wb32::make(mb.zpu_ctrl, I2C1_BASE);
    mb.zpu_i2c->set_clock_rate(X300_BUS_CLOCK_RATE);

    ////////////////////////////////////////////////////////////////////
    // print network routes mapping
    ////////////////////////////////////////////////////////////////////
    /*
    const uint32_t routes_addr = mb.zpu_ctrl->peek32(SR_ADDR(X300_FW_SHMEM_BASE, X300_FW_SHMEM_ROUTE_MAP_ADDR));
    const uint32_t routes_len = mb.zpu_ctrl->peek32(SR_ADDR(X300_FW_SHMEM_BASE, X300_FW_SHMEM_ROUTE_MAP_LEN));
    UHD_VAR(routes_len);
    for (size_t i = 0; i < routes_len; i+=1)
    {
        const uint32_t node_addr = mb.zpu_ctrl->peek32(SR_ADDR(routes_addr, i*2+0));
        const uint32_t nbor_addr = mb.zpu_ctrl->peek32(SR_ADDR(routes_addr, i*2+1));
        if (node_addr != 0 and nbor_addr != 0)
        {
            UHD_MSG(status) << boost::format("%u: %s -> %s")
                % i
                % asio::ip::address_v4(node_addr).to_string()
                % asio::ip::address_v4(nbor_addr).to_string()
            << std::endl;
        }
    }
    */

    ////////////////////////////////////////////////////////////////////
    // setup the mboard eeprom
    ////////////////////////////////////////////////////////////////////
    UHD_MSG(status) << "Loading values from EEPROM..." << std::endl;
    i2c_iface::sptr eeprom16 = mb.zpu_i2c->eeprom16();
    if (dev_addr.has_key("blank_eeprom"))
    {
        UHD_MSG(warning) << "Obliterating the motherboard EEPROM..." << std::endl;
        eeprom16->write_eeprom(0x50, 0, byte_vector_t(256, 0xff));
    }
    const mboard_eeprom_t mb_eeprom(*eeprom16, "X300");
    _tree->create<mboard_eeprom_t>(mb_path / "eeprom")
        .set(mb_eeprom)
        .subscribe(boost::bind(&x300_impl::set_mb_eeprom, this, mb.zpu_i2c, _1));

    ////////////////////////////////////////////////////////////////////
    // parse the product number
    ////////////////////////////////////////////////////////////////////
    std::string product_name = "X300?";
    switch (get_mb_type_from_eeprom(mb_eeprom)) {
        case USRP_X300_MB:
            product_name = "X300";
            break;
        case USRP_X310_MB:
            product_name = "X310";
            break;
        default:
            break;
    }
    _tree->create<std::string>(mb_path / "name").set(product_name);
    _tree->create<std::string>(mb_path / "codename").set("Yetti");

    ////////////////////////////////////////////////////////////////////
    // determine routing based on address match
    ////////////////////////////////////////////////////////////////////
    mb.router_dst_here = X300_XB_DST_E0; //some default if eeprom not match
    if (mb.xport_path == "nirio") {
        mb.router_dst_here = X300_XB_DST_PCI;
    } else {
        if (mb.addr == mb_eeprom["ip-addr0"]) mb.router_dst_here = X300_XB_DST_E0;
        else if (mb.addr == mb_eeprom["ip-addr1"]) mb.router_dst_here = X300_XB_DST_E1;
        else if (mb.addr == mb_eeprom["ip-addr2"]) mb.router_dst_here = X300_XB_DST_E0;
        else if (mb.addr == mb_eeprom["ip-addr3"]) mb.router_dst_here = X300_XB_DST_E1;
        else if (mb.addr == boost::asio::ip::address_v4(boost::uint32_t(X300_DEFAULT_IP_ETH0_1G)).to_string()) mb.router_dst_here = X300_XB_DST_E0;
        else if (mb.addr == boost::asio::ip::address_v4(boost::uint32_t(X300_DEFAULT_IP_ETH1_1G)).to_string()) mb.router_dst_here = X300_XB_DST_E1;
        else if (mb.addr == boost::asio::ip::address_v4(boost::uint32_t(X300_DEFAULT_IP_ETH0_10G)).to_string()) mb.router_dst_here = X300_XB_DST_E0;
        else if (mb.addr == boost::asio::ip::address_v4(boost::uint32_t(X300_DEFAULT_IP_ETH1_10G)).to_string()) mb.router_dst_here = X300_XB_DST_E1;
    }

    ////////////////////////////////////////////////////////////////////
    // read dboard eeproms
    ////////////////////////////////////////////////////////////////////
    for (size_t i = 0; i < 8; i++)
    {
        if (i == 0 or i == 2) continue; //not used
        mb.db_eeproms[i].load(*mb.zpu_i2c, 0x50 | i);
    }

    ////////////////////////////////////////////////////////////////////
    // create clock control objects
    ////////////////////////////////////////////////////////////////////
    UHD_MSG(status) << "Setup RF frontend clocking..." << std::endl;

    mb.hw_rev = 0;
    if(mb_eeprom.has_key("revision") and not mb_eeprom["revision"].empty()) {
        try {
            mb.hw_rev = boost::lexical_cast<size_t>(mb_eeprom["revision"]);
        } catch(...) {
            UHD_MSG(warning) << "Revision in EEPROM is invalid! Please reprogram your EEPROM." << std::endl;
        }
    } else {
        UHD_MSG(warning) << "No revision detected MB EEPROM must be reprogrammed!" << std::endl;
    }

    if(mb.hw_rev == 0) {
        UHD_MSG(warning) << "Defaulting to X300 RevD Clock Settings. This will result in non-optimal lock times." << std::endl;
        mb.hw_rev = X300_REV("D");
    }

    //Create clock control. NOTE: This does not configure the LMK yet.
    initialize_clock_control(mb);
    mb.clock = x300_clock_ctrl::make(mb.zpu_spi,
        1 /*slaveno*/,
        mb.hw_rev,
        dev_addr.cast<double>("master_clock_rate", X300_DEFAULT_TICK_RATE),
        dev_addr.cast<double>("system_ref_rate", X300_DEFAULT_SYSREF_RATE));

    //Initialize clock source to use internal reference and generate
    //a valid radio clock. This may change after configuration is done.
    //This will configure the LMK and wait for lock
    update_clock_source(mb, "internal");

    ////////////////////////////////////////////////////////////////////
    // create clock properties
    ////////////////////////////////////////////////////////////////////
    _tree->create<double>(mb_path / "tick_rate")
        .publish(boost::bind(&x300_clock_ctrl::get_master_clock_rate, mb.clock));

    _tree->create<time_spec_t>(mb_path / "time" / "cmd");

    UHD_MSG(status) << "Radio 1x clock:" << (mb.clock->get_master_clock_rate()/1e6)
        << std::endl;

    ////////////////////////////////////////////////////////////////////
    // Create the GPSDO control
    ////////////////////////////////////////////////////////////////////
    static const boost::uint32_t dont_look_for_gpsdo = 0x1234abcdul;

    //otherwise if not disabled, look for the internal GPSDO
    if (mb.zpu_ctrl->peek32(SR_ADDR(X300_FW_SHMEM_BASE, X300_FW_SHMEM_GPSDO_STATUS)) != dont_look_for_gpsdo)
    {
        UHD_MSG(status) << "Detecting internal GPSDO.... " << std::flush;
        try
        {
            mb.gps = gps_ctrl::make(x300_make_uart_iface(mb.zpu_ctrl));
        }
        catch(std::exception &e)
        {
            UHD_MSG(error) << "An error occurred making GPSDO control: " << e.what() << std::endl;
        }
        if (mb.gps and mb.gps->gps_detected())
        {
            BOOST_FOREACH(const std::string &name, mb.gps->get_sensors())
            {
                _tree->create<sensor_value_t>(mb_path / "sensors" / name)
                    .publish(boost::bind(&gps_ctrl::get_sensor, mb.gps, name));
            }
        }
        else
        {
            mb.zpu_ctrl->poke32(SR_ADDR(X300_FW_SHMEM_BASE, X300_FW_SHMEM_GPSDO_STATUS), dont_look_for_gpsdo);
        }
    }

    ////////////////////////////////////////////////////////////////////
    //clear router?
    ////////////////////////////////////////////////////////////////////
    for (size_t i = 0; i < 512; i++) {
        mb.zpu_ctrl->poke32(SR_ADDR(SETXB_BASE, i), 0);
    }

    ////////////////////////////////////////////////////////////////////
    // setup radios
    ////////////////////////////////////////////////////////////////////
    UHD_MSG(status) << "Initialize Radio control..." << std::endl;
    this->setup_radio(mb_i, "A");
    this->setup_radio(mb_i, "B");

    ////////////////////////////////////////////////////////////////////
    // front panel gpio
    ////////////////////////////////////////////////////////////////////
    mb.fp_gpio = gpio_core_200::make(mb.radio_perifs[0].ctrl, radio::sr_addr(radio::FP_GPIO), radio::RB32_FP_GPIO);
    const std::vector<std::string> GPIO_ATTRS = boost::assign::list_of("CTRL")("DDR")("OUT")("ATR_0X")("ATR_RX")("ATR_TX")("ATR_XX");
    BOOST_FOREACH(const std::string &attr, GPIO_ATTRS)
    {
        _tree->create<boost::uint32_t>(mb_path / "gpio" / "FP0" / attr)
            .set(0)
            .subscribe(boost::bind(&x300_impl::set_fp_gpio, this, mb.fp_gpio, attr, _1));
    }
    _tree->create<boost::uint32_t>(mb_path / "gpio" / "FP0" / "READBACK")
        .publish(boost::bind(&x300_impl::get_fp_gpio, this, mb.fp_gpio, "READBACK"));

    ////////////////////////////////////////////////////////////////////
    // register the time keepers - only one can be the highlander
    ////////////////////////////////////////////////////////////////////
    _tree->create<time_spec_t>(mb_path / "time" / "now")
        .publish(boost::bind(&time_core_3000::get_time_now, mb.radio_perifs[0].time64))
        .subscribe(boost::bind(&time_core_3000::set_time_now, mb.radio_perifs[0].time64, _1))
        .subscribe(boost::bind(&time_core_3000::set_time_now, mb.radio_perifs[1].time64, _1));
    _tree->create<time_spec_t>(mb_path / "time" / "pps")
        .publish(boost::bind(&time_core_3000::get_time_last_pps, mb.radio_perifs[0].time64))
        .subscribe(boost::bind(&time_core_3000::set_time_next_pps, mb.radio_perifs[0].time64, _1))
        .subscribe(boost::bind(&time_core_3000::set_time_next_pps, mb.radio_perifs[1].time64, _1));

    ////////////////////////////////////////////////////////////////////
    // setup time sources and properties
    ////////////////////////////////////////////////////////////////////
    _tree->create<std::string>(mb_path / "time_source" / "value")
        .set("internal")
        .subscribe(boost::bind(&x300_impl::update_time_source, this, boost::ref(mb), _1));
    static const std::vector<std::string> time_sources = boost::assign::list_of("internal")("external")("gpsdo");
    _tree->create<std::vector<std::string> >(mb_path / "time_source" / "options").set(time_sources);

    //setup the time output, default to ON
    _tree->create<bool>(mb_path / "time_source" / "output")
        .subscribe(boost::bind(&x300_impl::set_time_source_out, this, boost::ref(mb), _1))
        .set(true);

    ////////////////////////////////////////////////////////////////////
    // setup clock sources and properties
    ////////////////////////////////////////////////////////////////////
    _tree->create<std::string>(mb_path / "clock_source" / "value")
        .set("internal")
        .subscribe(boost::bind(&x300_impl::update_clock_source, this, boost::ref(mb), _1))
        .subscribe(boost::bind(&x300_impl::reset_radios, this, boost::ref(mb)));

    static const std::vector<std::string> clock_source_options = boost::assign::list_of("internal")("external")("gpsdo");
    _tree->create<std::vector<std::string> >(mb_path / "clock_source" / "options").set(clock_source_options);

    //setup external reference options. default to 10 MHz input reference
    _tree->create<std::string>(mb_path / "clock_source" / "external");
    static const std::vector<double> external_freq_options = boost::assign::list_of(10e6)(30.72e6)(200e6);
    _tree->create<std::vector<double> >(mb_path / "clock_source" / "external" / "freq" / "options")
        .set(external_freq_options);
    _tree->create<double>(mb_path / "clock_source" / "external" / "value")
        .set(mb.clock->get_sysref_clock_rate());
    // FIXME the external clock source settings need to be more robust

    //setup the clock output, default to ON
    _tree->create<bool>(mb_path / "clock_source" / "output")
        .subscribe(boost::bind(&x300_clock_ctrl::set_ref_out, mb.clock, _1));

    //initialize tick rate (must be done before setting time)
    _tree->access<double>(mb_path / "tick_rate")
        .subscribe(boost::bind(&x300_impl::set_tick_rate, this, boost::ref(mb), _1))
        .subscribe(boost::bind(&x300_impl::update_tick_rate, this, boost::ref(mb), _1))
        .set(mb.clock->get_master_clock_rate());

    ////////////////////////////////////////////////////////////////////
    // initialize clock and time sources
    ////////////////////////////////////////////////////////////////////
    if (mb.gps and mb.gps->gps_detected())
    {
        UHD_MSG(status) << "Initializing clock and time using GPSDO... " << std::flush;
        _tree->access<std::string>(mb_path / "clock_source" / "value").set("gpsdo");
        _tree->access<std::string>(mb_path / "time_source" / "value").set("gpsdo");
        const time_t tp = time_t(mb.gps->get_sensor("gps_time").to_int() + 1);
        _tree->access<time_spec_t>(mb_path / "time" / "pps").set(time_spec_t(tp));
    } else {
        UHD_MSG(status) << "Initializing clock and time using internal sources... " << std::flush;
        _tree->access<std::string>(mb_path / "clock_source" / "value").set("internal");
        _tree->access<std::string>(mb_path / "time_source" / "value").set("internal");
    }
    UHD_MSG(status) << "done"  << std::endl;

    ////////////////////////////////////////////////////////////////////
    // create frontend mapping
    ////////////////////////////////////////////////////////////////////
    std::vector<size_t> default_map(2, 0); default_map[1] = 1;
    _tree->create<std::vector<size_t> >(mb_path / "rx_chan_dsp_mapping").set(default_map);
    _tree->create<std::vector<size_t> >(mb_path / "tx_chan_dsp_mapping").set(default_map);
    _tree->create<subdev_spec_t>(mb_path / "rx_subdev_spec")
        .subscribe(boost::bind(&x300_impl::update_subdev_spec, this, "rx", mb_i, _1));
    _tree->create<subdev_spec_t>(mb_path / "tx_subdev_spec")
        .subscribe(boost::bind(&x300_impl::update_subdev_spec, this, "tx", mb_i, _1));

    ////////////////////////////////////////////////////////////////////
    // and do the misc mboard sensors
    ////////////////////////////////////////////////////////////////////
    _tree->create<sensor_value_t>(mb_path / "sensors" / "ref_locked")
        .publish(boost::bind(&x300_impl::get_ref_locked, this, mb.zpu_ctrl));

    ////////////////////////////////////////////////////////////////////
<<<<<<< HEAD
    // create clock properties
    ////////////////////////////////////////////////////////////////////
    _tree->access<double>(mb_path / "tick_rate")
        .subscribe(boost::bind(&x300_impl::set_tick_rate, this, boost::ref(mb), _1))
        .subscribe(boost::bind(&device3_impl::update_tx_streamers, this, _1))
        .subscribe(boost::bind(&device3_impl::update_rx_streamers, this, _1))
        .set(mb.clock->get_master_clock_rate());

    ////////////////////////////////////////////////////////////////////
=======
>>>>>>> d15fe9bc
    // do some post-init tasks
    ////////////////////////////////////////////////////////////////////
    subdev_spec_t rx_fe_spec, tx_fe_spec;
    rx_fe_spec.push_back(subdev_spec_pair_t("A",
                _tree->list(mb_path / "dboards" / "A" / "rx_frontends").at(0)));
    rx_fe_spec.push_back(subdev_spec_pair_t("B",
                _tree->list(mb_path / "dboards" / "B" / "rx_frontends").at(0)));
    tx_fe_spec.push_back(subdev_spec_pair_t("A",
                _tree->list(mb_path / "dboards" / "A" / "tx_frontends").at(0)));
    tx_fe_spec.push_back(subdev_spec_pair_t("B",
                _tree->list(mb_path / "dboards" / "B" / "tx_frontends").at(0)));

    _tree->access<subdev_spec_t>(mb_path / "rx_subdev_spec").set(rx_fe_spec);
    _tree->access<subdev_spec_t>(mb_path / "tx_subdev_spec").set(tx_fe_spec);

    UHD_MSG(status) << "Initializing clock and PPS references..." << std::endl;
    //Set to the GPSDO if installed
    if (mb.gps and mb.gps->gps_detected())
    {
        _tree->access<std::string>(mb_path / "clock_source" / "value").set("gpsdo");
        try {
            wait_for_ref_locked(mb.zpu_ctrl, 1.0);
        } catch (uhd::exception::runtime_error &e) {
            UHD_MSG(warning) << "Clock reference failed to lock to GPSDO during device initialization.  " <<
                "Check for the lock before operation or ignore this warning if using another clock source." << std::endl;
        }
        _tree->access<std::string>(mb_path / "time_source" / "value").set("gpsdo");
        UHD_MSG(status) << "References initialized to GPSDO sources" << std::endl;
        UHD_MSG(status) << "Initializing time to the GPSDO time" << std::endl;
        const time_t tp = time_t(mb.gps->get_sensor("gps_time").to_int()+1);
        _tree->access<time_spec_t>(mb_path / "time" / "pps").set(time_spec_t(tp));
    } else {
        UHD_MSG(status) << "References initialized to internal sources" << std::endl;
    }

    //////////////// RFNOC /////////////////
    // Here's the plan:
    // - We cycle through all ports on this mb's xbar
    //     - For now: Just check ports 5, 6, 7 and add radios manually
    // - Calculate destination address and create a transport
    // - Create a block_ctrl and connect it
    // - Poll readback register 1
    // - Figure out if there's a better derivative of block_ctrl_base than the standard
    // - If yes, add that sptr to the list of block controls
    // - Else, just add the original block_ctrl sptr
    //
    //const size_t NUM_CE = 0;
    const size_t NUM_CE = mb.zpu_ctrl->peek32(SR_ADDR(SET0_BASE, ZPU_RB_NUM_CE));
    for (size_t i = 0; i < NUM_CE; i++) {
        UHD_MSG(status) << "[RFNOC] ------- Block Setup -----------" << std::endl;
        boost::uint8_t xbar_port = (i & 0xFF) + X300_XB_DST_CE0;
        uhd::sid_t ctrl_sid(X300_DEVICE_HERE, 0, X300_DEVICE_THERE, xbar_port << 4);
        both_xports_t xport = this->make_transport(
            ctrl_sid,
            CTRL,
            dev_addr
        );
        UHD_MSG(status) << str(boost::format("Setting up NoC-Shell Control #%d (SID: %s)...") % i % ctrl_sid.to_pp_string_hex());
        radio_ctrl_core_3000::sptr ctrl = radio_ctrl_core_3000::make(
                mb.if_pkt_is_big_endian,
                xport.recv,
                xport.send,
                xport.send_sid,
                str(boost::format("CE_%02d_Port_%02d") % i % xbar_port)
        );
        UHD_MSG(status) << "OK" << std::endl;
        boost::uint64_t noc_id = ctrl->peek64(0);
        UHD_MSG(status) << str(boost::format("Port %d: Found NoC-Block with ID %016X.") % int(xbar_port) % noc_id) << std::endl;
        uhd::rfnoc::make_args_t make_args;
        make_args.ctrl_iface = ctrl;
        make_args.ctrl_sid = xport.send_sid;
        make_args.device_index = mb_i;
        make_args.tree = _tree->subtree(mb_path);
        make_args.is_big_endian = mb.if_pkt_is_big_endian;
        _rfnoc_block_ctrl.push_back(block_ctrl_base::make(make_args, noc_id));
    }
    UHD_MSG(status) << "========== Full list of RFNoC blocks: ============" << std::endl;
    BOOST_FOREACH(uhd::rfnoc::block_ctrl_base::sptr this_block, _rfnoc_block_ctrl) {
        UHD_MSG(status) << "* " << this_block->get_block_id() << std::endl;
    }
    //////////////// RFNOC /////////////////
    mb.initialization_done = true;
}

x300_impl::~x300_impl(void)
{
    try
    {
        BOOST_FOREACH(mboard_members_t &mb, _mb)
        {
            mb.radio_perifs[0].ctrl->poke32(radio::sr_addr(radio::MISC_OUTS), (1 << 2)); //disable/reset ADC/DAC
            mb.radio_perifs[1].ctrl->poke32(radio::sr_addr(radio::MISC_OUTS), (1 << 2)); //disable/reset ADC/DAC

            //kill the claimer task and unclaim the device
            mb.claimer_task.reset();
            {   //Critical section
                boost::mutex::scoped_lock(pcie_zpu_iface_registry_mutex);
                mb.zpu_ctrl->poke32(SR_ADDR(X300_FW_SHMEM_BASE, X300_FW_SHMEM_CLAIM_TIME), 0);
                mb.zpu_ctrl->poke32(SR_ADDR(X300_FW_SHMEM_BASE, X300_FW_SHMEM_CLAIM_SRC), 0);
                //If the process is killed, the entire registry will disappear so we
                //don't need to worry about unclean shutdowns here.
                get_pcie_zpu_iface_registry().pop(mb.addr);
            }
        }
    }
    catch(...)
    {
        UHD_SAFE_CALL(throw;)
    }
}

static void check_adc(wb_iface::sptr iface, const boost::uint32_t val)
{
    boost::uint32_t adc_rb = iface->peek32(radio::RB32_RX);
    adc_rb ^= 0xfffc0000; //adapt for I inversion in FPGA
    //UHD_MSG(status) << "adc_rb " << std::hex << adc_rb << "  val " << std::hex << val << std::endl;
    UHD_ASSERT_THROW(adc_rb == val);
}

void x300_impl::setup_radio(const size_t mb_i, const std::string &slot_name)
{
    const fs_path mb_path = "/mboards/"+boost::lexical_cast<std::string>(mb_i);
    UHD_ASSERT_THROW(mb_i < _mb.size());
    mboard_members_t &mb = _mb[mb_i];
    const size_t radio_index = mb.get_radio_index(slot_name);
    radio_perifs_t &perif = mb.radio_perifs[radio_index];

    ////////////////////////////////////////////////////////////////////
    // radio control
    ////////////////////////////////////////////////////////////////////
    boost::uint8_t dest = (radio_index == 0)? X300_XB_DST_R0 : X300_XB_DST_R1;
    boost::uint32_t ctrl_sid;
    uhd::sid_t radio_address(0, 0, mb_i + X300_DEVICE_THERE, dest << 4);
    both_xports_t xport = this->make_transport(radio_address, CTRL, device_addr_t());
    ctrl_sid = xport.send_sid.get();
    UHD_MSG(status) << "Radio " << radio_index << " Ctrl SID: " << uhd::sid_t(ctrl_sid).to_pp_string_hex() << std::endl;
    perif.ctrl = radio_ctrl_core_3000::make(mb.if_pkt_is_big_endian, xport.recv, xport.send, ctrl_sid, slot_name);
    perif.ctrl->poke32(radio::sr_addr(radio::MISC_OUTS), (1 << 2)); //reset adc + dac
    perif.ctrl->poke32(radio::sr_addr(radio::MISC_OUTS),  (1 << 1) | (1 << 0)); //out of reset + dac enable

    this->register_loopback_self_test(perif.ctrl);

    perif.spi = spi_core_3000::make(perif.ctrl, radio::sr_addr(radio::SPI), radio::RB32_SPI);
    perif.adc = x300_adc_ctrl::make(perif.spi, DB_ADC_SEN);
    perif.dac = x300_dac_ctrl::make(perif.spi, DB_DAC_SEN, mb.clock->get_master_clock_rate());
    perif.leds = gpio_core_200_32wo::make(perif.ctrl, radio::sr_addr(radio::LEDS));

    _tree->access<time_spec_t>(mb_path / "time" / "cmd")
        .subscribe(boost::bind(&radio_ctrl_core_3000::set_time, perif.ctrl, _1));
    _tree->access<double>(mb_path / "tick_rate")
        .subscribe(boost::bind(&radio_ctrl_core_3000::set_tick_rate, perif.ctrl, _1));

    ////////////////////////////////////////////////////////////////
    // ADC self test
    ////////////////////////////////////////////////////////////////
    perif.adc->set_test_word("ones", "ones"); check_adc(perif.ctrl, 0xfffcfffc);
    perif.adc->set_test_word("zeros", "zeros"); check_adc(perif.ctrl, 0x00000000);
    perif.adc->set_test_word("ones", "zeros"); check_adc(perif.ctrl, 0xfffc0000);
    perif.adc->set_test_word("zeros", "ones"); check_adc(perif.ctrl, 0x0000fffc);
    for (size_t k = 0; k < 14; k++)
    {
        perif.adc->set_test_word("zeros", "custom", 1 << k);
        check_adc(perif.ctrl, 1 << (k+2));
    }
    for (size_t k = 0; k < 14; k++)
    {
        perif.adc->set_test_word("custom", "zeros", 1 << k);
        check_adc(perif.ctrl, 1 << (k+18));
    }
    perif.adc->set_test_word("normal", "normal");

    ////////////////////////////////////////////////////////////////
    // create codec control objects
    ////////////////////////////////////////////////////////////////
    _tree->create<int>(mb_path / "rx_codecs" / slot_name / "gains"); //phony property so this dir exists
    _tree->create<int>(mb_path / "tx_codecs" / slot_name / "gains"); //phony property so this dir exists
    _tree->create<std::string>(mb_path / "rx_codecs" / slot_name / "name").set("ads62p48");
    _tree->create<std::string>(mb_path / "tx_codecs" / slot_name / "name").set("ad9146");

    _tree->create<meta_range_t>(mb_path / "rx_codecs" / slot_name / "gains" / "digital" / "range").set(meta_range_t(0, 6.0, 0.5));
    _tree->create<double>(mb_path / "rx_codecs" / slot_name / "gains" / "digital" / "value")
        .subscribe(boost::bind(&x300_adc_ctrl::set_gain, perif.adc, _1)).set(0);

    ////////////////////////////////////////////////////////////////////
    // front end corrections
    ////////////////////////////////////////////////////////////////////
    perif.rx_fe = rx_frontend_core_200::make(perif.ctrl, radio::sr_addr(radio::RX_FRONT));
    const fs_path rx_fe_path = mb_path / "rx_frontends" / slot_name;
    _tree->create<std::complex<double> >(rx_fe_path / "dc_offset" / "value")
        .coerce(boost::bind(&rx_frontend_core_200::set_dc_offset, perif.rx_fe, _1))
        .set(std::complex<double>(0.0, 0.0));
    _tree->create<bool>(rx_fe_path / "dc_offset" / "enable")
        .subscribe(boost::bind(&rx_frontend_core_200::set_dc_offset_auto, perif.rx_fe, _1))
        .set(true);
    _tree->create<std::complex<double> >(rx_fe_path / "iq_balance" / "value")
        .subscribe(boost::bind(&rx_frontend_core_200::set_iq_balance, perif.rx_fe, _1))
        .set(std::complex<double>(0.0, 0.0));

    perif.tx_fe = tx_frontend_core_200::make(perif.ctrl, radio::sr_addr(radio::TX_FRONT));
    const fs_path tx_fe_path = mb_path / "tx_frontends" / slot_name;
    _tree->create<std::complex<double> >(tx_fe_path / "dc_offset" / "value")
        .coerce(boost::bind(&tx_frontend_core_200::set_dc_offset, perif.tx_fe, _1))
        .set(std::complex<double>(0.0, 0.0));
    _tree->create<std::complex<double> >(tx_fe_path / "iq_balance" / "value")
        .subscribe(boost::bind(&tx_frontend_core_200::set_iq_balance, perif.tx_fe, _1))
        .set(std::complex<double>(0.0, 0.0));

    ////////////////////////////////////////////////////////////////////
    // create rx dsp control objects
    ////////////////////////////////////////////////////////////////////
    perif.framer = rx_vita_core_3000::make(perif.ctrl, radio::sr_addr(radio::RX_CTRL));
    perif.ddc = rx_dsp_core_3000::make(perif.ctrl, radio::sr_addr(radio::RX_DSP));
    perif.ddc->set_link_rate(10e9/8); //whatever
    _tree->access<double>(mb_path / "tick_rate")
        .subscribe(boost::bind(&rx_vita_core_3000::set_tick_rate, perif.framer, _1))
        .subscribe(boost::bind(&rx_dsp_core_3000::set_tick_rate, perif.ddc, _1));
    const fs_path rx_dsp_path = mb_path / "rx_dsps" / str(boost::format("%u") % radio_index);
    _tree->create<meta_range_t>(rx_dsp_path / "rate" / "range")
        .publish(boost::bind(&rx_dsp_core_3000::get_host_rates, perif.ddc));
    _tree->create<double>(rx_dsp_path / "rate" / "value")
        .coerce(boost::bind(&rx_dsp_core_3000::set_host_rate, perif.ddc, _1))
        .subscribe(boost::bind(&device3_impl::update_rx_streamers, this, _1))
        .set(1e6);
    _tree->create<double>(rx_dsp_path / "freq" / "value")
        .coerce(boost::bind(&rx_dsp_core_3000::set_freq, perif.ddc, _1))
        .set(0.0);
    _tree->create<meta_range_t>(rx_dsp_path / "freq" / "range")
        .publish(boost::bind(&rx_dsp_core_3000::get_freq_range, perif.ddc));
    _tree->create<stream_cmd_t>(rx_dsp_path / "stream_cmd")
        .subscribe(boost::bind(&rx_vita_core_3000::issue_stream_command, perif.framer, _1));

    ////////////////////////////////////////////////////////////////////
    // create tx dsp control objects
    ////////////////////////////////////////////////////////////////////
    perif.deframer = tx_vita_core_3000::make(perif.ctrl, radio::sr_addr(radio::TX_CTRL));
    perif.duc = tx_dsp_core_3000::make(perif.ctrl, radio::sr_addr(radio::TX_DSP));
    perif.duc->set_link_rate(10e9/8); //whatever
    _tree->access<double>(mb_path / "tick_rate")
        .subscribe(boost::bind(&tx_vita_core_3000::set_tick_rate, perif.deframer, _1))
        .subscribe(boost::bind(&tx_dsp_core_3000::set_tick_rate, perif.duc, _1));
    const fs_path tx_dsp_path = mb_path / "tx_dsps" / str(boost::format("%u") % radio_index);
    _tree->create<meta_range_t>(tx_dsp_path / "rate" / "range")
        .publish(boost::bind(&tx_dsp_core_3000::get_host_rates, perif.duc));
    _tree->create<double>(tx_dsp_path / "rate" / "value")
        .coerce(boost::bind(&tx_dsp_core_3000::set_host_rate, perif.duc, _1))
        .subscribe(boost::bind(&device3_impl::update_tx_streamers, this, _1))
        .set(1e6);
    _tree->create<double>(tx_dsp_path / "freq" / "value")
        .coerce(boost::bind(&tx_dsp_core_3000::set_freq, perif.duc, _1))
        .set(0.0);
    _tree->create<meta_range_t>(tx_dsp_path / "freq" / "range")
        .publish(boost::bind(&tx_dsp_core_3000::get_freq_range, perif.duc));

    ////////////////////////////////////////////////////////////////////
    // create time control objects
    ////////////////////////////////////////////////////////////////////
    time_core_3000::readback_bases_type time64_rb_bases;
    time64_rb_bases.rb_now = radio::RB64_TIME_NOW;
    time64_rb_bases.rb_pps = radio::RB64_TIME_PPS;
    perif.time64 = time_core_3000::make(perif.ctrl, radio::sr_addr(radio::TIME), time64_rb_bases);

    ////////////////////////////////////////////////////////////////////
    // create RF frontend interfacing
    ////////////////////////////////////////////////////////////////////
    const fs_path db_path = (mb_path / "dboards" / slot_name);
    const size_t j = (slot_name == "B")? 0x2 : 0x0;
    _tree->create<dboard_eeprom_t>(db_path / "rx_eeprom")
        .set(mb.db_eeproms[X300_DB0_RX_EEPROM | j])
        .subscribe(boost::bind(&x300_impl::set_db_eeprom, this, mb.zpu_i2c, (0x50 | X300_DB0_RX_EEPROM | j), _1));
    _tree->create<dboard_eeprom_t>(db_path / "tx_eeprom")
        .set(mb.db_eeproms[X300_DB0_TX_EEPROM | j])
        .subscribe(boost::bind(&x300_impl::set_db_eeprom, this, mb.zpu_i2c, (0x50 | X300_DB0_TX_EEPROM | j), _1));
    _tree->create<dboard_eeprom_t>(db_path / "gdb_eeprom")
        .set(mb.db_eeproms[X300_DB0_GDB_EEPROM | j])
        .subscribe(boost::bind(&x300_impl::set_db_eeprom, this, mb.zpu_i2c, (0x50 | X300_DB0_GDB_EEPROM | j), _1));

    //create a new dboard interface
    x300_dboard_iface_config_t db_config;
    db_config.gpio = gpio_core_200::make(perif.ctrl, radio::sr_addr(radio::GPIO), radio::RB32_GPIO);
    db_config.spi = perif.spi;
    db_config.rx_spi_slaveno = DB_RX_SEN;
    db_config.tx_spi_slaveno = DB_TX_SEN;
    db_config.i2c = mb.zpu_i2c;
    db_config.clock = mb.clock;
    db_config.which_rx_clk = (slot_name == "A")? X300_CLOCK_WHICH_DB0_RX : X300_CLOCK_WHICH_DB1_RX;
    db_config.which_tx_clk = (slot_name == "A")? X300_CLOCK_WHICH_DB0_TX : X300_CLOCK_WHICH_DB1_TX;
    db_config.dboard_slot = (slot_name == "A")? 0 : 1;
    _dboard_ifaces[db_path] = x300_make_dboard_iface(db_config);

    //create a new dboard manager
    _tree->create<dboard_iface::sptr>(db_path / "iface").set(_dboard_ifaces[db_path]);
    _dboard_managers[db_path] = dboard_manager::make(
        mb.db_eeproms[X300_DB0_RX_EEPROM | j].id,
        mb.db_eeproms[X300_DB0_TX_EEPROM | j].id,
        mb.db_eeproms[X300_DB0_GDB_EEPROM | j].id,
        _dboard_ifaces[db_path],
        _tree->subtree(db_path)
    );

    //now that dboard is created -- register into rx antenna event
    const std::string fe_name = _tree->list(db_path / "rx_frontends").front();
    _tree->access<std::string>(db_path / "rx_frontends" / fe_name / "antenna" / "value")
        .subscribe(boost::bind(&x300_impl::update_atr_leds, this, mb.radio_perifs[radio_index].leds, _1));
    this->update_atr_leds(mb.radio_perifs[radio_index].leds, ""); //init anyway, even if never called

    //bind frontend corrections to the dboard freq props
    const fs_path db_tx_fe_path = db_path / "tx_frontends";
    BOOST_FOREACH(const std::string &name, _tree->list(db_tx_fe_path)) {
        _tree->access<double>(db_tx_fe_path / name / "freq" / "value")
            .subscribe(boost::bind(&x300_impl::set_tx_fe_corrections, this, mb_path, slot_name, _1));
    }
    const fs_path db_rx_fe_path = db_path / "rx_frontends";
    BOOST_FOREACH(const std::string &name, _tree->list(db_rx_fe_path)) {
        _tree->access<double>(db_rx_fe_path / name / "freq" / "value")
            .subscribe(boost::bind(&x300_impl::set_rx_fe_corrections, this, mb_path, slot_name, _1));
    }

    /////// Create the RFNoC block
    UHD_MSG(status) << "[RFNOC] ------- Radio Setup -----------" << std::endl;
    uhd::rfnoc::make_args_t make_args("Radio");
    make_args.ctrl_iface = perif.ctrl;
    make_args.ctrl_sid = ctrl_sid;
    make_args.device_index = mb_i;
    make_args.tree = _tree->subtree(mb_path);
    make_args.is_big_endian = mb.if_pkt_is_big_endian;
    radio_ctrl::sptr r_ctrl = boost::dynamic_pointer_cast<radio_ctrl>(block_ctrl_base::make(make_args));
    r_ctrl->set_perifs(
            perif.time64,
            perif.framer,
            perif.ddc,
            perif.deframer,
            perif.duc
    );
    _rfnoc_block_ctrl.push_back(r_ctrl);

    ////// Add default channels
    size_t channel_idx = 0;
    while (_tree->exists(str(boost::format("/channels/tx/%d") % channel_idx))) {
        channel_idx++;
    }
    _tree->create<uhd::rfnoc::block_id_t>(str(boost::format("/channels/tx/%d") % channel_idx))
            .set(r_ctrl->get_block_id());
    _tree->create<uhd::rfnoc::block_id_t>(str(boost::format("/channels/rx/%d") % channel_idx))
            .set(r_ctrl->get_block_id());
    _tree->create<uhd::device_addr_t>(str(boost::format("/channels/tx/%d/args") % channel_idx))
            .set(uhd::device_addr_t());
    _tree->create<uhd::device_addr_t>(str(boost::format("/channels/rx/%d/args") % channel_idx))
            .set(uhd::device_addr_t());
}

void x300_impl::set_rx_fe_corrections(const uhd::fs_path &mb_path, const std::string &fe_name, const double lo_freq)
{
    if(not _ignore_cal_file){
        apply_rx_fe_corrections(this->get_tree()->subtree(mb_path), fe_name, lo_freq);
    }
}

void x300_impl::set_tx_fe_corrections(const uhd::fs_path &mb_path, const std::string &fe_name, const double lo_freq)
{
    if(not _ignore_cal_file){
        apply_tx_fe_corrections(this->get_tree()->subtree(mb_path), fe_name, lo_freq);
    }
}

boost::uint32_t get_pcie_dma_channel(boost::uint8_t destination, x300_impl::xport_type_t xport_type)
{
    UHD_ASSERT_THROW(destination == X300_XB_DST_R0 or destination == X300_XB_DST_R0);
    static const boost::uint32_t RADIO_GRP_SIZE = 3;
    static const boost::uint32_t RADIO0_GRP     = 0;
    static const boost::uint32_t RADIO1_GRP     = 1;

    boost::uint32_t chan_offset = 0;
    switch (xport_type) {
        case x300_impl::TX_DATA:
            chan_offset = 0;
            break;
        case x300_impl::CTRL:
            chan_offset = 1;
            break;
        case x300_impl::RX_DATA:
            chan_offset = 2;
            break;
        default:
            UHD_THROW_INVALID_CODE_PATH();
    }

    boost::uint32_t radio_grp = (destination == X300_XB_DST_R0) ? RADIO0_GRP : RADIO1_GRP;
    return ((radio_grp * RADIO_GRP_SIZE) + chan_offset);
}

x300_impl::both_xports_t x300_impl::make_transport(
    const uhd::sid_t &address,
    const xport_type_t xport_type,
    const uhd::device_addr_t& args
) {
    const size_t mb_index = address.get_dst_addr() - X300_DEVICE_THERE;
    mboard_members_t &mb = _mb[mb_index];
    const uhd::device_addr_t& xport_args = (xport_type == CTRL) ? uhd::device_addr_t() : args;
    zero_copy_xport_params default_buff_args;

    both_xports_t xports;
    xports.send_sid = this->allocate_sid(mb, address);
    xports.recv_sid = xports.send_sid.reversed();

    if (mb.xport_path == "nirio") {
        default_buff_args.send_frame_size =
            (xport_type == TX_DATA)
            ? X300_PCIE_TX_DATA_FRAME_SIZE
            : X300_PCIE_MSG_FRAME_SIZE;

        default_buff_args.recv_frame_size =
            (xport_type == RX_DATA)
            ? X300_PCIE_RX_DATA_FRAME_SIZE
            : X300_PCIE_MSG_FRAME_SIZE;

        default_buff_args.num_send_frames =
            (xport_type == TX_DATA)
            ? X300_PCIE_DATA_NUM_FRAMES
            : X300_PCIE_MSG_NUM_FRAMES;

        default_buff_args.num_recv_frames =
            (xport_type == RX_DATA)
            ? X300_PCIE_DATA_NUM_FRAMES
            : X300_PCIE_MSG_NUM_FRAMES;

        xports.recv = nirio_zero_copy::make(
            mb.rio_fpga_interface,
            get_pcie_dma_channel(address.get_dst_xbarport(), xport_type),
            default_buff_args,
            xport_args);

        xports.send = xports.recv;

        //For the nirio transport, buffer size is depends on the frame size and num frames
        xports.recv_buff_size = xports.recv->get_num_recv_frames() * xports.recv->get_recv_frame_size();
        xports.send_buff_size = xports.send->get_num_send_frames() * xports.send->get_send_frame_size();

    } else if (mb.xport_path == "eth") {

        /* Determine what the recommended frame size is for this
         * connection type.*/
        size_t eth_data_rec_frame_size = 0;

        if (mb.loaded_fpga_image == "HGS") {
            if (mb.router_dst_here == X300_XB_DST_E0) {
                eth_data_rec_frame_size = X300_1GE_DATA_FRAME_MAX_SIZE;
                _tree->access<double>("/mboards/"+boost::lexical_cast<std::string>(mb_index) / "link_max_rate").set(X300_MAX_RATE_1GIGE);
            } else if (mb.router_dst_here == X300_XB_DST_E1) {
                eth_data_rec_frame_size = X300_10GE_DATA_FRAME_MAX_SIZE;
                _tree->access<double>("/mboards/"+boost::lexical_cast<std::string>(mb_index) / "link_max_rate").set(X300_MAX_RATE_10GIGE);
            }
        } else if (mb.loaded_fpga_image == "XGS") {
            eth_data_rec_frame_size = X300_10GE_DATA_FRAME_MAX_SIZE;
            _tree->access<double>("/mboards/"+boost::lexical_cast<std::string>(mb_index) / "link_max_rate").set(X300_MAX_RATE_10GIGE);
        }

        if (eth_data_rec_frame_size == 0) {
            throw uhd::runtime_error("Unable to determine ETH link type.");
        }

        /* Print a warning if the system's max available frame size is less than the most optimal
         * frame size for this type of connection. */
        if (_max_frame_sizes.send_frame_size < eth_data_rec_frame_size) {
            UHD_MSG(warning)
                << boost::format("For this connection, UHD recommends a send frame size of at least %lu for best\nperformance, but your system's MTU will only allow %lu.")
                % eth_data_rec_frame_size
                % _max_frame_sizes.send_frame_size
                << std::endl
                << "This will negatively impact your maximum achievable sample rate."
                << std::endl;
        }

        if (_max_frame_sizes.recv_frame_size < eth_data_rec_frame_size) {
            UHD_MSG(warning)
                << boost::format("For this connection, UHD recommends a receive frame size of at least %lu for best\nperformance, but your system's MTU will only allow %lu.")
                % eth_data_rec_frame_size
                % _max_frame_sizes.recv_frame_size
                << std::endl
                << "This will negatively impact your maximum achievable sample rate."
                << std::endl;
        }

        size_t system_max_send_frame_size = (size_t) _max_frame_sizes.send_frame_size;
        size_t system_max_recv_frame_size = (size_t) _max_frame_sizes.recv_frame_size;

        // Make sure frame sizes do not exceed the max available value supported by UHD
        default_buff_args.send_frame_size =
            (xport_type == TX_DATA)
            ? std::min(system_max_send_frame_size, X300_10GE_DATA_FRAME_MAX_SIZE)
            : std::min(system_max_send_frame_size, X300_ETH_MSG_FRAME_SIZE);

        default_buff_args.recv_frame_size =
            (xport_type == RX_DATA)
            ? std::min(system_max_recv_frame_size, X300_10GE_DATA_FRAME_MAX_SIZE)
            : std::min(system_max_recv_frame_size, X300_ETH_MSG_FRAME_SIZE);

        default_buff_args.num_send_frames =
            (xport_type == TX_DATA)
            ? X300_ETH_DATA_NUM_FRAMES
            : X300_ETH_MSG_NUM_FRAMES;

        default_buff_args.num_recv_frames =
            (xport_type == RX_DATA)
            ? X300_ETH_DATA_NUM_FRAMES
            : X300_ETH_MSG_NUM_FRAMES;

        //make a new transport - fpga has no idea how to talk to us on this yet
        udp_zero_copy::buff_params buff_params;
        xports.recv = udp_zero_copy::make(mb.addr,
                BOOST_STRINGIZE(X300_VITA_UDP_PORT),
                default_buff_args,
                buff_params,
                xport_args);

        xports.send = xports.recv;

        //For the UDP transport the buffer size if the size of the socket buffer
        //in the kernel
        xports.recv_buff_size = buff_params.recv_buff_size;
        xports.send_buff_size = buff_params.send_buff_size;

        //clear the ethernet dispatcher's udp port
        //NOT clearing this, the dispatcher is now intelligent
        //_zpu_ctrl->poke32(SR_ADDR(SET0_BASE, (ZPU_SR_ETHINT0+8+3)), 0);

        //send a mini packet with SID into the ZPU
        //ZPU will reprogram the ethernet framer
        UHD_LOG << "programming packet for new xport on "
            << mb.addr <<  " sid " << xports.send_sid << std::endl;
        //YES, get a __send__ buffer from the __recv__ socket
        //-- this is the only way to program the framer for recv:
        managed_send_buffer::sptr buff = xports.recv->get_send_buff();
        buff->cast<boost::uint32_t *>()[0] = 0; //eth dispatch looks for != 0
        buff->cast<boost::uint32_t *>()[1] = uhd::htonx(xports.send_sid.get());
        buff->commit(8);
        buff.reset();

        //reprogram the ethernet dispatcher's udp port (should be safe to always set)
        UHD_LOG << "reprogram the ethernet dispatcher's udp port" << std::endl;
        mb.zpu_ctrl->poke32(SR_ADDR(SET0_BASE, (ZPU_SR_ETHINT0+8+3)), X300_VITA_UDP_PORT);
        mb.zpu_ctrl->poke32(SR_ADDR(SET0_BASE, (ZPU_SR_ETHINT1+8+3)), X300_VITA_UDP_PORT);

        //Do a peek to an arbitrary address to guarantee that the
        //ethernet framer has been programmed before we return.
        mb.zpu_ctrl->peek32(0);
    }

    return xports;
}


uhd::sid_t x300_impl::allocate_sid(
        mboard_members_t &mb,
        const uhd::sid_t &address
) {
    const std::string &xport_path = mb.xport_path;
    uhd::sid_t sid = address;
    sid.set_src_addr(X300_DEVICE_HERE);
    sid.set_src_endpoint(_sid_framer);

    // TODO Move all of this setup_mb()
    // Program the X300 to recognise it's own local address.
    mb.zpu_ctrl->poke32(SR_ADDR(SET0_BASE, ZPU_SR_XB_LOCAL), address.get_dst_addr());
    // Program CAM entry for outgoing packets matching a X300 resource (for example a Radio)
    // This type of packet matches the XB_LOCAL address and is looked up in the upper half of the CAM
    mb.zpu_ctrl->poke32(SR_ADDR(SETXB_BASE, 256 + address.get_dst_endpoint()), address.get_dst_xbarport());
    // Program CAM entry for returning packets to us (for example GR host via Eth0)
    // This type of packet does not match the XB_LOCAL address and is looked up in the lower half of the CAM
    mb.zpu_ctrl->poke32(SR_ADDR(SETXB_BASE, 0 + (X300_DEVICE_HERE)), mb.router_dst_here);

    if (xport_path == "nirio") {
        UHD_THROW_SITE_INFO("pcie not implemented for rfnoc");
        // TODO fix pcie
        //boost::uint32_t router_config_word = ((_sid_framer & 0xff) << 16) |                                    //Return SID
                                      //get_pcie_dma_channel(config.router_dst_there, config.dst_prefix); //Dest
        //mb.rio_fpga_interface->get_kernel_proxy().poke(PCIE_ROUTER_REG(0), router_config_word);
    }

    UHD_LOG << "done router config for sid " << sid << std::endl;

    //increment for next setup
    _sid_framer++;

    return sid;
}

void x300_impl::update_atr_leds(gpio_core_200_32wo::sptr leds, const std::string &rx_ant)
{
    const bool is_txrx = (rx_ant == "TX/RX");
    const int rx_led = (1 << 2);
    const int tx_led = (1 << 1);
    const int txrx_led = (1 << 0);
    leds->set_atr_reg(dboard_iface::ATR_REG_IDLE, 0);
    leds->set_atr_reg(dboard_iface::ATR_REG_RX_ONLY, is_txrx? txrx_led : rx_led);
    leds->set_atr_reg(dboard_iface::ATR_REG_TX_ONLY, tx_led);
    leds->set_atr_reg(dboard_iface::ATR_REG_FULL_DUPLEX, rx_led | tx_led);
}

void x300_impl::set_tick_rate(mboard_members_t &mb, const double rate)
{
    BOOST_FOREACH(radio_perifs_t &perif, mb.radio_perifs)
        perif.time64->set_tick_rate(rate);
}

void x300_impl::register_loopback_self_test(wb_iface::sptr iface)
{
    bool test_fail = false;
    UHD_MSG(status) << "Performing register loopback test... " << std::flush;
    size_t hash = time(NULL);
    for (size_t i = 0; i < 100; i++)
    {
        boost::hash_combine(hash, i);
        iface->poke32(radio::sr_addr(radio::TEST), boost::uint32_t(hash));
        test_fail = iface->peek32(radio::RB32_TEST) != boost::uint32_t(hash);
        if (test_fail) break; //exit loop on any failure
    }
    UHD_MSG(status) << ((test_fail)? " fail" : "pass") << std::endl;
}

/***********************************************************************
 * clock and time control logic
 **********************************************************************/

void x300_impl::update_clock_control(mboard_members_t &mb)
{
    const size_t reg = mb.clock_control_regs_clock_source
        | (mb.clock_control_regs_pps_select << 2)
        | (mb.clock_control_regs_pps_out_enb << 4)
        | (mb.clock_control_regs_tcxo_enb << 5)
        | (mb.clock_control_regs_gpsdo_pwr << 6)
    ;
    mb.zpu_ctrl->poke32(SR_ADDR(SET0_BASE, ZPU_SR_CLOCK_CTRL), reg);
}

void x300_impl::initialize_clock_control(mboard_members_t &mb)
{
    //Initialize clock control register soft copies
    mb.clock_control_regs_clock_source = ZPU_SR_CLOCK_CTRL_CLK_SRC_INTERNAL;
    mb.clock_control_regs_pps_select = ZPU_SR_CLOCK_CTRL_PPS_SRC_INTERNAL;
    mb.clock_control_regs_pps_out_enb = 0;
    mb.clock_control_regs_tcxo_enb = 1;
    mb.clock_control_regs_gpsdo_pwr = 1;    //GPSDO power always ON
    this->update_clock_control(mb);
}

void x300_impl::set_time_source_out(mboard_members_t &mb, const bool enb)
{
    mb.clock_control_regs_pps_out_enb = enb? 1 : 0;
    this->update_clock_control(mb);
}

void x300_impl::update_clock_source(mboard_members_t &mb, const std::string &source)
{
    //Optimize for the case when the current source is internal and we are trying
    //to set it to internal. This is the only case where we are guaranteed that 
    //the clock has not gone away so we can skip setting the MUX and reseting the LMK.
    if (not (mb.current_refclk_src == "internal" and source == "internal")) {
        //Update the clock MUX on the motherboard to select the requested source
        mb.clock_control_regs_clock_source = 0;
        mb.clock_control_regs_tcxo_enb = 0;
        if (source == "internal") {
            mb.clock_control_regs_clock_source = ZPU_SR_CLOCK_CTRL_CLK_SRC_INTERNAL;
            mb.clock_control_regs_tcxo_enb = 1;
        } else if (source == "external") {
            mb.clock_control_regs_clock_source = ZPU_SR_CLOCK_CTRL_CLK_SRC_EXTERNAL;
        } else if (source == "gpsdo") {
            mb.clock_control_regs_clock_source = ZPU_SR_CLOCK_CTRL_CLK_SRC_GPSDO;
        } else {
            throw uhd::key_error("update_clock_source: unknown source: " + source);
        }
        this->update_clock_control(mb);

        //Reset the LMK to make sure it re-locks to the new reference
        mb.clock->reset_clocks();
    }

    //Wait for the LMK to lock (always, as a sanity check that the clock is useable)
    //* Currently the LMK can take as long as 30 seconds to lock to a reference but we don't
    //* want to wait that long during initialization.
    //TODO: Need to verify timeout and settings to make sure lock can be achieved in < 1.0 seconds
    double timeout = mb.initialization_done ? 30.0 : 1.0;

    //The programming code in x300_clock_ctrl is not compatible with revs <= 4 and may
    //lead to locking issues. So, disable the ref-locked check for older (unsupported) boards.
    if (mb.hw_rev > 4) {
        if (not wait_for_ref_locked(mb.zpu_ctrl, timeout)) {
            //failed to lock on reference
            if (mb.initialization_done) {
                throw uhd::runtime_error((boost::format("Reference Clock failed to lock to %s source.") % source).str());
            } else {
                //TODO: Re-enable this warning when we figure out a reliable lock time
                //UHD_MSG(warning) << "Reference clock failed to lock to " + source + " during device initialization.  " <<
                //    "Check for the lock before operation or ignore this warning if using another clock source." << std::endl;
            }
        }
    }

    //Update cache value
    mb.current_refclk_src = source;
}

void x300_impl::update_time_source(mboard_members_t &mb, const std::string &source)
{
    if (source == "internal") {
        mb.clock_control_regs_pps_select = ZPU_SR_CLOCK_CTRL_PPS_SRC_INTERNAL;
    } else if (source == "external") {
        mb.clock_control_regs_pps_select = ZPU_SR_CLOCK_CTRL_PPS_SRC_EXTERNAL;
    } else if (source == "gpsdo") {
        mb.clock_control_regs_pps_select = ZPU_SR_CLOCK_CTRL_PPS_SRC_GPSDO;
    } else {
        throw uhd::key_error("update_time_source: unknown source: " + source);
    }

    this->update_clock_control(mb);

    //check for valid pps
    if (!is_pps_present(mb.zpu_ctrl))
    {
        // TODO - Implement intelligent PPS detection
        /* throw uhd::runtime_error((boost::format("The %d PPS was not detected.  Please check the PPS source and try again.") % source).str()); */
    }
}

bool x300_impl::wait_for_ref_locked(wb_iface::sptr ctrl, double timeout)
{
    boost::system_time timeout_time = boost::get_system_time() + boost::posix_time::milliseconds(timeout * 1000.0);
    do
    {
        if (get_ref_locked(ctrl).to_bool())
            return true;
        boost::this_thread::sleep(boost::posix_time::milliseconds(1));
    } while (boost::get_system_time() < timeout_time);

    //Check one last time
    return get_ref_locked(ctrl).to_bool();
}

sensor_value_t x300_impl::get_ref_locked(wb_iface::sptr ctrl)
{
    boost::uint32_t clk_status = ctrl->peek32(SR_ADDR(SET0_BASE, ZPU_RB_CLK_STATUS));
    const bool lock = ((clk_status & ZPU_RB_CLK_STATUS_LMK_LOCK) != 0);
    return sensor_value_t("Ref", lock, "locked", "unlocked");
}

bool x300_impl::is_pps_present(wb_iface::sptr ctrl)
{
    // The ZPU_RB_CLK_STATUS_PPS_DETECT bit toggles with each rising edge of the PPS.
    // We monitor it for up to 1.5 seconds looking for it to toggle.
    boost::uint32_t pps_detect = ctrl->peek32(SR_ADDR(SET0_BASE, ZPU_RB_CLK_STATUS)) & ZPU_RB_CLK_STATUS_PPS_DETECT;
    for (int i = 0; i < 15; i++)
    {
        boost::this_thread::sleep(boost::posix_time::milliseconds(100));
        boost::uint32_t clk_status = ctrl->peek32(SR_ADDR(SET0_BASE, ZPU_RB_CLK_STATUS));
        if (pps_detect != (clk_status & ZPU_RB_CLK_STATUS_PPS_DETECT))
            return true;
    }
    return false;
}

/***********************************************************************
 * reset and synchronization logic
 **********************************************************************/

void x300_impl::reset_radios(mboard_members_t &mb)
{
    // Reset ADCs and DACs
    BOOST_FOREACH (radio_perifs_t& perif, mb.radio_perifs)
    {
        perif.adc->reset();
        perif.dac->reset();
    }
}

void x300_impl::synchronize_dacs(const std::vector<radio_perifs_t*>& radios)
{
    if (radios.size() < 2) return;  //Nothing to synchronize

    //**PRECONDITION**
    //This function assumes that all the VITA times in "radios" are synchronized
    //to a common reference. Currently, this function is called in get_tx_stream
    //which also has the same precondition.

    //Reinitialize and resync all DACs
    for (size_t i = 0; i < radios.size(); i++) {
        radios[i]->dac->reset_and_resync();
    }

    //Get a rough estimate of the cumulative command latency
    boost::posix_time::ptime t_start = boost::posix_time::microsec_clock::local_time();
    for (size_t i = 0; i < radios.size(); i++) {
        radios[i]->ctrl->peek64(radio::RB64_TIME_NOW); //Discard value. We are just timing the call
    }
    boost::posix_time::time_duration t_elapsed =
        boost::posix_time::microsec_clock::local_time() - t_start;

    //Add 100% of headroom + uncertaintly to the command time
    boost::uint64_t t_sync_us = (t_elapsed.total_microseconds() * 2) + 13000 /*Scheduler latency*/;

    //Pick radios[0] as the time reference.
    uhd::time_spec_t sync_time =
        radios[0]->time64->get_time_now() + uhd::time_spec_t(((double)t_sync_us)/1e6);

    //Send the sync command
    for (size_t i = 0; i < radios.size(); i++) {
        radios[i]->ctrl->set_time(sync_time);
        radios[i]->ctrl->poke32(radio::sr_addr(radio::DACSYNC), 0x1);    //Arm FRAMEP/N sync pulse
        radios[i]->ctrl->set_time(uhd::time_spec_t(0.0));   //Clear command time
    }

    //Wait and check status
    boost::this_thread::sleep(boost::posix_time::microseconds(t_sync_us));
    for (size_t i = 0; i < radios.size(); i++) {
        radios[i]->dac->verify_sync();
    }
}

/***********************************************************************
 * eeprom
 **********************************************************************/

void x300_impl::set_db_eeprom(i2c_iface::sptr i2c, const size_t addr, const uhd::usrp::dboard_eeprom_t &db_eeprom)
{
    db_eeprom.store(*i2c, addr);
}

void x300_impl::set_mb_eeprom(i2c_iface::sptr i2c, const mboard_eeprom_t &mb_eeprom)
{
    i2c_iface::sptr eeprom16 = i2c->eeprom16();
    mb_eeprom.commit(*eeprom16, "X300");
}

/***********************************************************************
 * front-panel GPIO
 **********************************************************************/

boost::uint32_t x300_impl::get_fp_gpio(gpio_core_200::sptr gpio, const std::string &)
{
    return boost::uint32_t(gpio->read_gpio(dboard_iface::UNIT_RX));
}

void x300_impl::set_fp_gpio(gpio_core_200::sptr gpio, const std::string &attr, const boost::uint32_t value)
{
    if (attr == "CTRL") return gpio->set_pin_ctrl(dboard_iface::UNIT_RX, value);
    if (attr == "DDR") return gpio->set_gpio_ddr(dboard_iface::UNIT_RX, value);
    if (attr == "OUT") return gpio->set_gpio_out(dboard_iface::UNIT_RX, value);
    if (attr == "ATR_0X") return gpio->set_atr_reg(dboard_iface::UNIT_RX, dboard_iface::ATR_REG_IDLE, value);
    if (attr == "ATR_RX") return gpio->set_atr_reg(dboard_iface::UNIT_RX, dboard_iface::ATR_REG_RX_ONLY, value);
    if (attr == "ATR_TX") return gpio->set_atr_reg(dboard_iface::UNIT_RX, dboard_iface::ATR_REG_TX_ONLY, value);
    if (attr == "ATR_XX") return gpio->set_atr_reg(dboard_iface::UNIT_RX, dboard_iface::ATR_REG_FULL_DUPLEX, value);
}

/***********************************************************************
 * claimer logic
 **********************************************************************/

void x300_impl::claimer_loop(wb_iface::sptr iface)
{
    {   //Critical section
        boost::mutex::scoped_lock(claimer_mutex);
        iface->poke32(SR_ADDR(X300_FW_SHMEM_BASE, X300_FW_SHMEM_CLAIM_TIME), time(NULL));
        iface->poke32(SR_ADDR(X300_FW_SHMEM_BASE, X300_FW_SHMEM_CLAIM_SRC), get_process_hash());
    }
    boost::this_thread::sleep(boost::posix_time::milliseconds(1000)); //1 second
}

bool x300_impl::is_claimed(wb_iface::sptr iface)
{
    boost::mutex::scoped_lock(claimer_mutex);

    //If timed out then device is definitely unclaimed
    if (iface->peek32(SR_ADDR(X300_FW_SHMEM_BASE, X300_FW_SHMEM_CLAIM_STATUS)) == 0)
        return false;

    //otherwise check claim src to determine if another thread with the same src has claimed the device
    return iface->peek32(SR_ADDR(X300_FW_SHMEM_BASE, X300_FW_SHMEM_CLAIM_SRC)) != get_process_hash();
}

/***********************************************************************
 * Frame size detection
 **********************************************************************/
x300_impl::frame_size_t x300_impl::determine_max_frame_size(const std::string &addr,
        const frame_size_t &user_frame_size)
{
    udp_simple::sptr udp = udp_simple::make_connected(addr,
            BOOST_STRINGIZE(X300_MTU_DETECT_UDP_PORT));

    std::vector<boost::uint8_t> buffer(std::max(user_frame_size.recv_frame_size, user_frame_size.send_frame_size));
    x300_mtu_t *request = reinterpret_cast<x300_mtu_t *>(&buffer.front());
    static const double echo_timeout = 0.020; //20 ms

    //test holler - check if its supported in this fw version
    request->flags = uhd::htonx<boost::uint32_t>(X300_MTU_DETECT_ECHO_REQUEST);
    request->size = uhd::htonx<boost::uint32_t>(sizeof(x300_mtu_t));
    udp->send(boost::asio::buffer(buffer, sizeof(x300_mtu_t)));
    udp->recv(boost::asio::buffer(buffer), echo_timeout);
    if (!(uhd::ntohx<boost::uint32_t>(request->flags) & X300_MTU_DETECT_ECHO_REPLY))
        throw uhd::not_implemented_error("Holler protocol not implemented");

    size_t min_recv_frame_size = sizeof(x300_mtu_t);
    size_t max_recv_frame_size = user_frame_size.recv_frame_size;
    size_t min_send_frame_size = sizeof(x300_mtu_t);
    size_t max_send_frame_size = user_frame_size.send_frame_size;

    UHD_MSG(status) << "Determining maximum frame size... ";
    while (min_recv_frame_size < max_recv_frame_size)
    {
       size_t test_frame_size = (max_recv_frame_size/2 + min_recv_frame_size/2 + 3) & ~3;

       request->flags = uhd::htonx<boost::uint32_t>(X300_MTU_DETECT_ECHO_REQUEST);
       request->size = uhd::htonx<boost::uint32_t>(test_frame_size);
       udp->send(boost::asio::buffer(buffer, sizeof(x300_mtu_t)));

       size_t len = udp->recv(boost::asio::buffer(buffer), echo_timeout);

       if (len >= test_frame_size)
           min_recv_frame_size = test_frame_size;
       else
           max_recv_frame_size = test_frame_size - 4;
    }

    if(min_recv_frame_size < IP_PROTOCOL_MIN_MTU_SIZE-IP_PROTOCOL_UDP_PLUS_IP_HEADER) {
        throw uhd::runtime_error("System receive MTU size is less than the minimum required by the IP protocol.");
    }

    while (min_send_frame_size < max_send_frame_size)
    {
        size_t test_frame_size = (max_send_frame_size/2 + min_send_frame_size/2 + 3) & ~3;

        request->flags = uhd::htonx<boost::uint32_t>(X300_MTU_DETECT_ECHO_REQUEST);
        request->size = uhd::htonx<boost::uint32_t>(sizeof(x300_mtu_t));
        udp->send(boost::asio::buffer(buffer, test_frame_size));

        size_t len = udp->recv(boost::asio::buffer(buffer), echo_timeout);
        if (len >= sizeof(x300_mtu_t))
            len = uhd::ntohx<boost::uint32_t>(request->size);

        if (len >= test_frame_size)
            min_send_frame_size = test_frame_size;
        else
            max_send_frame_size = test_frame_size - 4;
    }

    if(min_send_frame_size < IP_PROTOCOL_MIN_MTU_SIZE-IP_PROTOCOL_UDP_PLUS_IP_HEADER) {
        throw uhd::runtime_error("System send MTU size is less than the minimum required by the IP protocol.");
    }

    frame_size_t frame_size;
    // There are cases when NICs accept oversized packets, in which case we'd falsely
    // detect a larger-than-possible frame size. A safe and sensible value is the minimum
    // of the recv and send frame sizes.
    frame_size.recv_frame_size = std::min(min_recv_frame_size, min_send_frame_size);
    frame_size.send_frame_size = std::min(min_recv_frame_size, min_send_frame_size);
    UHD_MSG(status) << frame_size.send_frame_size << " bytes." << std::endl;
    return frame_size;
}

/***********************************************************************
 * compat checks
 **********************************************************************/

void x300_impl::check_fw_compat(const fs_path &mb_path, wb_iface::sptr iface)
{
    boost::uint32_t compat_num = iface->peek32(SR_ADDR(X300_FW_SHMEM_BASE, X300_FW_SHMEM_COMPAT_NUM));
    boost::uint32_t compat_major = (compat_num >> 16);
    boost::uint32_t compat_minor = (compat_num & 0xffff);

    if (compat_major != X300_FW_COMPAT_MAJOR)
    {
        throw uhd::runtime_error(str(boost::format(
            "Expected firmware compatibility number %d.%d, but got %d.%d:\n"
            "The firmware build is not compatible with the host code build.\n"
            "%s"
        )   % int(X300_FW_COMPAT_MAJOR) % int(X300_FW_COMPAT_MINOR)
            % compat_major % compat_minor % print_utility_error("uhd_images_downloader.py")));
    }
    _tree->create<std::string>(mb_path / "fw_version").set(str(boost::format("%u.%u")
                % compat_major % compat_minor));
}

void x300_impl::check_fpga_compat(const fs_path &mb_path, wb_iface::sptr iface)
{
    boost::uint32_t compat_num = iface->peek32(SR_ADDR(SET0_BASE, ZPU_RB_COMPAT_NUM));
    boost::uint32_t compat_major = (compat_num >> 16);
    boost::uint32_t compat_minor = (compat_num & 0xffff);

    if (compat_major != X300_FPGA_COMPAT_MAJOR)
    {
        std::cout << "=========================================================" << std::endl;
        std::cout << "Warning:" << std::endl;
        //throw uhd::runtime_error(str(boost::format(
        std::cout << (str(boost::format(
            "Expected FPGA compatibility number %d, but got %d:\n"
            "The FPGA image on your device is not compatible with this host code build.\n"
            "Download the appropriate FPGA images for this version of UHD.\n"
            "%s\n\n"
            "Then burn a new image to the on-board flash storage of your\n"
            "USRP X3xx device using the burner utility. %s\n\n"
            "For more information, refer to the UHD manual:\n\n"
            " http://files.ettus.com/manual/page_usrp_x3x0.html#x3x0_flash"
        )   % int(X300_FPGA_COMPAT_MAJOR) % compat_major
            % print_utility_error("uhd_images_downloader.py") % print_utility_error("usrp_x3xx_fpga_burner")));
        std::cout << "=========================================================" << std::endl;
    }
    _tree->create<std::string>(mb_path / "fpga_version").set(str(boost::format("%u.%u")
                % compat_major % compat_minor));
}

x300_impl::x300_mboard_t x300_impl::get_mb_type_from_pcie(const std::string& resource, const std::string& rpc_port)
{
    x300_mboard_t mb_type = UNKNOWN;

    //Detect the PCIe product ID to distinguish between X300 and X310
    nirio_status status = NiRio_Status_Success;
    boost::uint32_t pid;
    niriok_proxy::sptr discovery_proxy =
        niusrprio_session::create_kernel_proxy(resource, rpc_port);
    if (discovery_proxy) {
        nirio_status_chain(discovery_proxy->get_attribute(RIO_PRODUCT_NUMBER, pid), status);
        discovery_proxy->close();
        if (nirio_status_not_fatal(status)) {
            //The PCIe ID -> MB mapping may be different from the EEPROM -> MB mapping
            switch (pid) {
                case X300_USRP_PCIE_SSID:
                    mb_type = USRP_X300_MB; break;
                case X310_USRP_PCIE_SSID:
                case X310_2940R_40MHz_PCIE_SSID:
                case X310_2940R_120MHz_PCIE_SSID:
                case X310_2942R_40MHz_PCIE_SSID:
                case X310_2942R_120MHz_PCIE_SSID:
                case X310_2943R_40MHz_PCIE_SSID:
                case X310_2943R_120MHz_PCIE_SSID:
                case X310_2944R_40MHz_PCIE_SSID:
                case X310_2950R_40MHz_PCIE_SSID:
                case X310_2950R_120MHz_PCIE_SSID:
                case X310_2952R_40MHz_PCIE_SSID:
                case X310_2952R_120MHz_PCIE_SSID:
                case X310_2953R_40MHz_PCIE_SSID:
                case X310_2953R_120MHz_PCIE_SSID:
                case X310_2954R_40MHz_PCIE_SSID:
                    mb_type = USRP_X310_MB; break;
                default:
                    mb_type = UNKNOWN;      break;
            }
        }
    }

    return mb_type;
}

x300_impl::x300_mboard_t x300_impl::get_mb_type_from_eeprom(const uhd::usrp::mboard_eeprom_t& mb_eeprom)
{
    x300_mboard_t mb_type = UNKNOWN;
    if (not mb_eeprom["product"].empty())
    {
        boost::uint16_t product_num = 0;
        try {
            product_num = boost::lexical_cast<boost::uint16_t>(mb_eeprom["product"]);
        } catch (const boost::bad_lexical_cast &) {
            product_num = 0;
        }

        switch (product_num) {
            //The PCIe ID -> MB mapping may be different from the EEPROM -> MB mapping
            case X300_USRP_PCIE_SSID:
                mb_type = USRP_X300_MB; break;
            case X310_USRP_PCIE_SSID:
            case X310_2940R_40MHz_PCIE_SSID:
            case X310_2940R_120MHz_PCIE_SSID:
            case X310_2942R_40MHz_PCIE_SSID:
            case X310_2942R_120MHz_PCIE_SSID:
            case X310_2943R_40MHz_PCIE_SSID:
            case X310_2943R_120MHz_PCIE_SSID:
            case X310_2944R_40MHz_PCIE_SSID:
            case X310_2950R_40MHz_PCIE_SSID:
            case X310_2950R_120MHz_PCIE_SSID:
            case X310_2952R_40MHz_PCIE_SSID:
            case X310_2952R_120MHz_PCIE_SSID:
            case X310_2953R_40MHz_PCIE_SSID:
            case X310_2953R_120MHz_PCIE_SSID:
            case X310_2954R_40MHz_PCIE_SSID:
                mb_type = USRP_X310_MB; break;
            default:
                UHD_MSG(warning) << "X300 unknown product code in EEPROM: " << product_num << std::endl;
                mb_type = UNKNOWN;      break;
        }
    }
    return mb_type;
}
// vim: sw=4 expandtab:<|MERGE_RESOLUTION|>--- conflicted
+++ resolved
@@ -806,18 +806,6 @@
         .publish(boost::bind(&x300_impl::get_ref_locked, this, mb.zpu_ctrl));
 
     ////////////////////////////////////////////////////////////////////
-<<<<<<< HEAD
-    // create clock properties
-    ////////////////////////////////////////////////////////////////////
-    _tree->access<double>(mb_path / "tick_rate")
-        .subscribe(boost::bind(&x300_impl::set_tick_rate, this, boost::ref(mb), _1))
-        .subscribe(boost::bind(&device3_impl::update_tx_streamers, this, _1))
-        .subscribe(boost::bind(&device3_impl::update_rx_streamers, this, _1))
-        .set(mb.clock->get_master_clock_rate());
-
-    ////////////////////////////////////////////////////////////////////
-=======
->>>>>>> d15fe9bc
     // do some post-init tasks
     ////////////////////////////////////////////////////////////////////
     subdev_spec_t rx_fe_spec, tx_fe_spec;
