--- conflicted
+++ resolved
@@ -391,11 +391,6 @@
     }
 }
 
-<<<<<<< HEAD
-double x300_impl::_get_tick_rate(size_t mb_i)
-{
-    return _mb[mb_i].clock->get_master_clock_rate();
-=======
 void x300_impl::mboard_members_t::discover_eth(
         const mboard_eeprom_t mb_eeprom,
         const std::vector<std::string> &ip_addrs)
@@ -471,7 +466,11 @@
 
     if (eth_conns.size() == 0)
         throw uhd::assertion_error("X300 Initialization Error: No ethernet interfaces specified.");
->>>>>>> 8e1f759a
+}
+
+double x300_impl::_get_tick_rate(size_t mb_i)
+{
+    return _mb[mb_i].clock->get_master_clock_rate();
 }
 
 void x300_impl::setup_mb(const size_t mb_i, const uhd::device_addr_t &dev_addr)
@@ -485,6 +484,7 @@
     std::string eth0_addr = dev_addr.has_key("resource") ? dev_addr["resource"] : dev_addr["addr"];
     eth_addrs.push_back(eth0_addr);
 
+    mb.next_src_addr = 0;   //Host source address for blocks
     if (dev_addr.has_key("second_addr")) {
         std::string eth1_addr = dev_addr["second_addr"];
 
@@ -716,10 +716,7 @@
     ////////////////////////////////////////////////////////////////////
     // determine routing based on address match
     ////////////////////////////////////////////////////////////////////
-    mb.router_dst_here = X300_XB_DST_E0; //some default if eeprom not match
-    if (mb.xport_path == "nirio") {
-        mb.router_dst_here = X300_XB_DST_PCI;
-    } else {
+    if (mb.xport_path != "nirio") {
         // Discover ethernet interfaces
         mb.discover_eth(mb_eeprom, eth_addrs);
     }
@@ -931,7 +928,7 @@
         mb_i,
         n_rfnoc_blocks,
         X300_XB_DST_PCI + 1, /* base port */
-        uhd::sid_t(X300_DEVICE_HERE, 0, X300_DEVICE_THERE, 0),
+        uhd::sid_t(X300_SRC_ADDR0, 0, X300_DST_ADDR, 0),
         dev_addr,
         mb.if_pkt_is_big_endian ? ENDIANNESS_BIG : ENDIANNESS_LITTLE
     );
@@ -999,7 +996,6 @@
 
 void x300_impl::setup_radio(const size_t mb_i, const std::string &slot_name, const uhd::device_addr_t &dev_addr)
 {
-<<<<<<< HEAD
 //TODO: Ashish
 //    perif.rx_fe = rx_frontend_core_200::make(perif.ctrl, radio::sr_addr(radio::RX_FRONT));
 //    perif.rx_fe->set_dc_offset(rx_frontend_core_200::DEFAULT_DC_OFFSET_VALUE);
@@ -1053,174 +1049,6 @@
 //        _tree->access<double>(db_rx_fe_path / name / "freq" / "value")
 //            .add_coerced_subscriber(boost::bind(&x300_impl::set_rx_fe_corrections, this, mb_path, slot_name, _1));
 //    }
-=======
-    const fs_path mb_path = "/mboards/"+boost::lexical_cast<std::string>(mb_i);
-    UHD_ASSERT_THROW(mb_i < _mb.size());
-    mboard_members_t &mb = _mb[mb_i];
-    const size_t radio_index = mb.get_radio_index(slot_name);
-    radio_perifs_t &perif = mb.radio_perifs[radio_index];
-
-    UHD_MSG(status) << boost::format("Initialize Radio%d control...") % radio_index << std::endl;
-
-    ////////////////////////////////////////////////////////////////////
-    // radio control
-    ////////////////////////////////////////////////////////////////////
-    boost::uint8_t dest = (radio_index == 0)? X300_XB_DST_R0 : X300_XB_DST_R1;
-    boost::uint32_t ctrl_sid;
-    both_xports_t xport = this->make_transport(mb_i, dest, X300_RADIO_DEST_PREFIX_CTRL, device_addr_t(), ctrl_sid);
-    perif.ctrl = radio_ctrl_core_3000::make(mb.if_pkt_is_big_endian, xport.recv, xport.send, ctrl_sid, slot_name);
-
-    perif.regmap = boost::make_shared<radio_regmap_t>(radio_index);
-    perif.regmap->initialize(*perif.ctrl, true);
-
-    //Only Radio0 has the ADC/DAC reset bits. Those bits are reserved for Radio1
-    if (radio_index == 0) {
-        perif.regmap->misc_outs_reg.set(radio_regmap_t::misc_outs_reg_t::ADC_RESET, 1);
-        perif.regmap->misc_outs_reg.set(radio_regmap_t::misc_outs_reg_t::DAC_RESET_N, 0);
-        perif.regmap->misc_outs_reg.flush();
-        perif.regmap->misc_outs_reg.set(radio_regmap_t::misc_outs_reg_t::ADC_RESET, 0);
-        perif.regmap->misc_outs_reg.set(radio_regmap_t::misc_outs_reg_t::DAC_RESET_N, 1);
-        perif.regmap->misc_outs_reg.flush();
-    }
-    perif.regmap->misc_outs_reg.write(radio_regmap_t::misc_outs_reg_t::DAC_ENABLED, 1);
-
-    this->register_loopback_self_test(perif.ctrl);
-
-    ////////////////////////////////////////////////////////////////
-    // Setup peripherals
-    ////////////////////////////////////////////////////////////////
-    perif.spi = spi_core_3000::make(perif.ctrl, radio::sr_addr(radio::SPI), radio::RB32_SPI);
-    perif.adc = x300_adc_ctrl::make(perif.spi, DB_ADC_SEN);
-    perif.dac = x300_dac_ctrl::make(perif.spi, DB_DAC_SEN, mb.clock->get_master_clock_rate());
-    perif.leds = gpio_atr_3000::make_write_only(perif.ctrl, radio::sr_addr(radio::LEDS));
-    perif.leds->set_atr_mode(MODE_ATR, 0xFFFFFFFF);
-    perif.rx_fe = rx_frontend_core_200::make(perif.ctrl, radio::sr_addr(radio::RX_FRONT));
-    perif.rx_fe->set_dc_offset(rx_frontend_core_200::DEFAULT_DC_OFFSET_VALUE);
-    perif.rx_fe->set_dc_offset_auto(rx_frontend_core_200::DEFAULT_DC_OFFSET_ENABLE);
-    perif.tx_fe = tx_frontend_core_200::make(perif.ctrl, radio::sr_addr(radio::TX_FRONT));
-    perif.tx_fe->set_dc_offset(tx_frontend_core_200::DEFAULT_DC_OFFSET_VALUE);
-    perif.tx_fe->set_iq_balance(tx_frontend_core_200::DEFAULT_IQ_BALANCE_VALUE);
-    perif.framer = rx_vita_core_3000::make(perif.ctrl, radio::sr_addr(radio::RX_CTRL));
-    perif.ddc = rx_dsp_core_3000::make(perif.ctrl, radio::sr_addr(radio::RX_DSP));
-    perif.ddc->set_link_rate(10e9/8); //whatever
-    perif.ddc->set_tick_rate(mb.clock->get_master_clock_rate());
-    //The DRAM FIFO is treated as in internal radio FIFO for flow control purposes
-    tx_vita_core_3000::fc_monitor_loc fc_loc =
-        mb.has_dram_buff ? tx_vita_core_3000::FC_PRE_FIFO : tx_vita_core_3000::FC_PRE_RADIO;
-    perif.deframer = tx_vita_core_3000::make(perif.ctrl, radio::sr_addr(radio::TX_CTRL), fc_loc);
-    perif.duc = tx_dsp_core_3000::make(perif.ctrl, radio::sr_addr(radio::TX_DSP));
-    perif.duc->set_link_rate(10e9/8); //whatever
-    perif.duc->set_tick_rate(mb.clock->get_master_clock_rate());
-
-    ////////////////////////////////////////////////////////////////////
-    // create time control objects
-    ////////////////////////////////////////////////////////////////////
-    time_core_3000::readback_bases_type time64_rb_bases;
-    time64_rb_bases.rb_now = radio::RB64_TIME_NOW;
-    time64_rb_bases.rb_pps = radio::RB64_TIME_PPS;
-    perif.time64 = time_core_3000::make(perif.ctrl, radio::sr_addr(radio::TIME), time64_rb_bases);
-
-    //Capture delays are calibrated every time. The status is only printed is the user
-    //asks to run the xfer self cal using "self_cal_adc_delay"
-    self_cal_adc_capture_delay(mb, radio_index, dev_addr.has_key("self_cal_adc_delay"));
-
-    _tree->access<time_spec_t>(mb_path / "time" / "cmd")
-        .add_coerced_subscriber(boost::bind(&radio_ctrl_core_3000::set_time, perif.ctrl, _1));
-
-    ////////////////////////////////////////////////////////////////
-    // create codec control objects
-    ////////////////////////////////////////////////////////////////
-    _tree->create<int>(mb_path / "rx_codecs" / slot_name / "gains"); //phony property so this dir exists
-    _tree->create<int>(mb_path / "tx_codecs" / slot_name / "gains"); //phony property so this dir exists
-    _tree->create<std::string>(mb_path / "rx_codecs" / slot_name / "name").set("ads62p48");
-    _tree->create<std::string>(mb_path / "tx_codecs" / slot_name / "name").set("ad9146");
-
-    _tree->create<meta_range_t>(mb_path / "rx_codecs" / slot_name / "gains" / "digital" / "range").set(meta_range_t(0, 6.0, 0.5));
-    _tree->create<double>(mb_path / "rx_codecs" / slot_name / "gains" / "digital" / "value")
-        .add_coerced_subscriber(boost::bind(&x300_adc_ctrl::set_gain, perif.adc, _1)).set(0);
-
-    ////////////////////////////////////////////////////////////////////
-    // front end corrections
-    ////////////////////////////////////////////////////////////////////
-    perif.rx_fe->populate_subtree(_tree->subtree(mb_path / "rx_frontends" / slot_name));
-    perif.tx_fe->populate_subtree(_tree->subtree(mb_path / "tx_frontends" / slot_name));
-
-    ////////////////////////////////////////////////////////////////////
-    // connect rx dsp control objects
-    ////////////////////////////////////////////////////////////////////
-    const fs_path rx_dsp_path = mb_path / "rx_dsps" / str(boost::format("%u") % radio_index);
-    perif.ddc->populate_subtree(_tree->subtree(rx_dsp_path));
-    _tree->access<double>(rx_dsp_path / "rate" / "value")
-        .add_coerced_subscriber(boost::bind(&x300_impl::update_rx_samp_rate, this, boost::ref(mb), radio_index, _1))
-    ;
-    _tree->create<stream_cmd_t>(rx_dsp_path / "stream_cmd")
-        .add_coerced_subscriber(boost::bind(&rx_vita_core_3000::issue_stream_command, perif.framer, _1));
-
-    ////////////////////////////////////////////////////////////////////
-    // connect tx dsp control objects
-    ////////////////////////////////////////////////////////////////////
-    const fs_path tx_dsp_path = mb_path / "tx_dsps" / str(boost::format("%u") % radio_index);
-    perif.duc->populate_subtree(_tree->subtree(tx_dsp_path));
-    _tree->access<double>(tx_dsp_path / "rate" / "value")
-        .add_coerced_subscriber(boost::bind(&x300_impl::update_tx_samp_rate, this, boost::ref(mb), radio_index, _1))
-    ;
-
-    ////////////////////////////////////////////////////////////////////
-    // create RF frontend interfacing
-    ////////////////////////////////////////////////////////////////////
-    const fs_path db_path = (mb_path / "dboards" / slot_name);
-    const size_t j = (slot_name == "B")? 0x2 : 0x0;
-    _tree->create<dboard_eeprom_t>(db_path / "rx_eeprom")
-        .set(mb.db_eeproms[X300_DB0_RX_EEPROM | j])
-        .add_coerced_subscriber(boost::bind(&x300_impl::set_db_eeprom, this, mb.zpu_i2c, (0x50 | X300_DB0_RX_EEPROM | j), _1));
-    _tree->create<dboard_eeprom_t>(db_path / "tx_eeprom")
-        .set(mb.db_eeproms[X300_DB0_TX_EEPROM | j])
-        .add_coerced_subscriber(boost::bind(&x300_impl::set_db_eeprom, this, mb.zpu_i2c, (0x50 | X300_DB0_TX_EEPROM | j), _1));
-    _tree->create<dboard_eeprom_t>(db_path / "gdb_eeprom")
-        .set(mb.db_eeproms[X300_DB0_GDB_EEPROM | j])
-        .add_coerced_subscriber(boost::bind(&x300_impl::set_db_eeprom, this, mb.zpu_i2c, (0x50 | X300_DB0_GDB_EEPROM | j), _1));
-
-    //create a new dboard interface
-    x300_dboard_iface_config_t db_config;
-    db_config.gpio = db_gpio_atr_3000::make(perif.ctrl, radio::sr_addr(radio::GPIO), radio::RB32_GPIO);
-    db_config.spi = perif.spi;
-    db_config.rx_spi_slaveno = DB_RX_SEN;
-    db_config.tx_spi_slaveno = DB_TX_SEN;
-    db_config.i2c = mb.zpu_i2c;
-    db_config.clock = mb.clock;
-    db_config.rx_dsp = mb.radio_perifs[radio_index].ddc;
-    db_config.which_rx_clk = (slot_name == "A")? X300_CLOCK_WHICH_DB0_RX : X300_CLOCK_WHICH_DB1_RX;
-    db_config.which_tx_clk = (slot_name == "A")? X300_CLOCK_WHICH_DB0_TX : X300_CLOCK_WHICH_DB1_TX;
-    db_config.dboard_slot = (slot_name == "A")? 0 : 1;
-    db_config.cmd_time_ctrl = perif.ctrl;
-
-    //create a new dboard manager
-    _dboard_managers[db_path] = dboard_manager::make(
-        mb.db_eeproms[X300_DB0_RX_EEPROM | j].id,
-        mb.db_eeproms[X300_DB0_TX_EEPROM | j].id,
-        mb.db_eeproms[X300_DB0_GDB_EEPROM | j].id,
-        x300_make_dboard_iface(db_config),
-        _tree->subtree(db_path)
-    );
-
-    //now that dboard is created -- register into rx antenna event
-    const std::string fe_name = _tree->list(db_path / "rx_frontends").front();
-    _tree->access<std::string>(db_path / "rx_frontends" / fe_name / "antenna" / "value")
-        .add_coerced_subscriber(boost::bind(&x300_impl::update_atr_leds, this, mb.radio_perifs[radio_index].leds, _1));
-    this->update_atr_leds(mb.radio_perifs[radio_index].leds, ""); //init anyway, even if never called
-
-    //bind frontend corrections to the dboard freq props
-    const fs_path db_tx_fe_path = db_path / "tx_frontends";
-    BOOST_FOREACH(const std::string &name, _tree->list(db_tx_fe_path)) {
-        _tree->access<double>(db_tx_fe_path / name / "freq" / "value")
-            .add_coerced_subscriber(boost::bind(&x300_impl::set_tx_fe_corrections, this, mb_path, slot_name, _1));
-    }
-    const fs_path db_rx_fe_path = db_path / "rx_frontends";
-    BOOST_FOREACH(const std::string &name, _tree->list(db_rx_fe_path)) {
-        _tree->access<double>(db_rx_fe_path / name / "freq" / "value")
-            .add_coerced_subscriber(boost::bind(&x300_impl::set_rx_fe_corrections, this, mb_path, slot_name, _1));
-    }
->>>>>>> 8e1f759a
 }
 
 void x300_impl::set_rx_fe_corrections(const uhd::fs_path &mb_path, const std::string &fe_name, const double lo_freq)
@@ -1260,58 +1088,26 @@
     }
 }
 
-<<<<<<< HEAD
 static boost::uint32_t extract_sid_from_pkt(void* pkt, size_t) {
     return uhd::sid_t(uhd::wtohx(static_cast<const boost::uint32_t*>(pkt)[1])).get_dst();
 }
 
-=======
->>>>>>> 8e1f759a
 x300_impl::both_xports_t x300_impl::make_transport(
     const uhd::sid_t &address,
     const xport_type_t xport_type,
     const uhd::device_addr_t& args
 ) {
-    const size_t mb_index = address.get_dst_addr() - X300_DEVICE_THERE;
+    const size_t mb_index = address.get_dst_addr() - X300_DST_ADDR;
     mboard_members_t &mb = _mb[mb_index];
-<<<<<<< HEAD
     const uhd::device_addr_t& xport_args = (xport_type == CTRL) ? uhd::device_addr_t() : args;
-=======
+    zero_copy_xport_params default_buff_args;
+
     both_xports_t xports;
-
-    sid_config_t config;
-    config.router_addr_there    = X300_DEVICE_THERE;
-    config.dst_prefix           = prefix;
-    config.router_dst_there     = destination;
-    config.router_dst_here      = mb.router_dst_here;
-
-    // Choose the endpoint based on the destination
-    size_t endpoint = 0;
-    if (destination == X300_XB_DST_R1) {
-        if (mb.eth_conns.size() > 1)
-            endpoint = 1;
-    }
-
-    // Decide on the IP/Interface pair based on the endpoint index
-    std::string interface_addr = mb.eth_conns[endpoint].addr;
-    config.iface_index = mb.eth_conns[endpoint].type;
-
-    sid = this->allocate_sid(mb, config);
-    static const uhd::device_addr_t DEFAULT_XPORT_ARGS;
-
-    const uhd::device_addr_t& xport_args =
-        (prefix != X300_RADIO_DEST_PREFIX_CTRL) ? args : DEFAULT_XPORT_ARGS;
-
->>>>>>> 8e1f759a
-    zero_copy_xport_params default_buff_args;
-
-    both_xports_t xports;
-    xports.send_sid = this->allocate_sid(mb, address);
-    xports.recv_sid = xports.send_sid.reversed();
-
     if (mb.xport_path == "nirio") {
+        xports.send_sid = this->allocate_sid(mb, address, X300_SRC_ADDR0, X300_XB_DST_PCI);
+        xports.recv_sid = xports.send_sid.reversed();
+
         uint32_t dma_channel_num = allocate_pcie_dma_chan(xports.send_sid, xport_type);
-
         if (xport_type == CTRL) {
             //Transport for control stream
             if (_ctrl_dma_xport.get() == NULL) {
@@ -1370,6 +1166,18 @@
         xports.send_buff_size = xports.send->get_num_send_frames() * xports.send->get_send_frame_size();
 
     } else if (mb.xport_path == "eth") {
+        // Decide on the IP/Interface pair based on the endpoint index
+        std::string interface_addr = mb.eth_conns[mb.next_src_addr].addr;
+        const uint32_t xbar_src_addr =
+            mb.next_src_addr==0 ? X300_SRC_ADDR0 : X300_SRC_ADDR1;
+        const uint32_t xbar_src_dst =
+            mb.eth_conns[mb.next_src_addr].type==X300_IFACE_ETH0 ? X300_XB_DST_E0 : X300_XB_DST_E1;
+        mb.next_src_addr = (mb.next_src_addr + 1) % mb.eth_conns.size();
+
+        xports.send_sid = this->allocate_sid(mb, address, xbar_src_addr, xbar_src_dst);
+        xports.recv_sid = xports.send_sid.reversed();
+
+        UHD_MSG(status) << str(boost::format("SEND (SID: %s)...") % xports.send_sid.to_pp_string_hex());
 
         /* Determine what the recommended frame size is for this
          * connection type.*/
@@ -1378,10 +1186,10 @@
         fs_path mboard_path = fs_path("/mboards/"+boost::lexical_cast<std::string>(mb_index) / "link_max_rate");
 
         if (mb.loaded_fpga_image.substr(0,2) == "HG") {
-            if (mb.router_dst_here == X300_XB_DST_E0) {
+            if (xbar_src_dst == X300_XB_DST_E0) {
                 eth_data_rec_frame_size = X300_1GE_DATA_FRAME_MAX_SIZE;
                 _tree->access<double>(mboard_path).set(X300_MAX_RATE_1GIGE);
-            } else if (mb.router_dst_here == X300_XB_DST_E1) {
+            } else if (xbar_src_dst == X300_XB_DST_E1) {
                 eth_data_rec_frame_size = X300_10GE_DATA_FRAME_MAX_SIZE;
                 _tree->access<double>(mboard_path).set(X300_MAX_RATE_10GIGE);
             }
@@ -1454,7 +1262,7 @@
 
         // Create a threaded transport for the receive chain only
         // Note that this shouldn't affect PCIe
-        if (prefix == X300_RADIO_DEST_PREFIX_RX) {
+        if (xport_type == RX_DATA) {
             xports.recv = zero_copy_recv_offload::make(
                     xports.recv,
                     X300_THREAD_BUFFER_TIMEOUT
@@ -1474,11 +1282,7 @@
         //send a mini packet with SID into the ZPU
         //ZPU will reprogram the ethernet framer
         UHD_LOG << "programming packet for new xport on "
-<<<<<<< HEAD
-            << mb.addr <<  " sid " << xports.send_sid << std::endl;
-=======
-            << mb.get_pri_eth().addr << std::hex << "sid 0x" << sid << std::dec << std::endl;
->>>>>>> 8e1f759a
+            << interface_addr <<  " sid " << xports.send_sid << std::endl;
         //YES, get a __send__ buffer from the __recv__ socket
         //-- this is the only way to program the framer for recv:
         managed_send_buffer::sptr buff = xports.recv->get_send_buff();
@@ -1500,51 +1304,15 @@
 }
 
 
-<<<<<<< HEAD
 uhd::sid_t x300_impl::allocate_sid(
         mboard_members_t &mb,
-        const uhd::sid_t &address
+        const uhd::sid_t &address,
+        const uint32_t src_addr,
+        const uint32_t src_dst
 ) {
     uhd::sid_t sid = address;
-    sid.set_src_addr(X300_DEVICE_HERE);
+    sid.set_src_addr(src_addr);
     sid.set_src_endpoint(_sid_framer);
-=======
-boost::uint32_t x300_impl::allocate_sid(mboard_members_t &mb, const sid_config_t &config)
-{
-    const std::string &xport_path = mb.xport_path;
-    const boost::uint32_t stream = (config.dst_prefix | (config.router_dst_there << 2)) & 0xff;
-    boost::uint8_t sid_ret_addr = X300_SRC_ADDR_ETH0;
-    boost::uint32_t xb_port     = X300_XB_DST_E0;
-
-    // Use the interface index to decide on the ethernet port
-    if (config.iface_index == X300_IFACE_ETH1) {
-        sid_ret_addr = X300_SRC_ADDR_ETH1;
-        xb_port = X300_XB_DST_E1;
-    }
-
-    // Ensure we choose the right port in the case of NI-RIO
-    if (xport_path == "nirio") {
-        xb_port = X300_XB_DST_PCI;
-    }
-
-    int int_sid_ret_addr = int(sid_ret_addr);
-
-    const boost::uint32_t sid = 0
-        | (sid_ret_addr << 24)
-        | (_sid_framer << 16)
-        | (config.router_addr_there << 8)
-        | (stream << 0)
-    ;
-
-    UHD_LOG << std::hex
-        << " sid 0x" << sid
-        << " return address 0x" << int_sid_ret_addr
-        << " framer 0x" << _sid_framer
-        << " stream 0x" << stream
-        << " router_dst_there 0x" << int(config.router_dst_there)
-        << " router_addr_there 0x" << int(config.router_addr_there)
-        << std::dec << std::endl;
->>>>>>> 8e1f759a
 
     // TODO Move all of this setup_mb()
     // Program the X300 to recognise it's own local address.
@@ -1554,17 +1322,7 @@
     mb.zpu_ctrl->poke32(SR_ADDR(SETXB_BASE, 256 + address.get_dst_endpoint()), address.get_dst_xbarport());
     // Program CAM entry for returning packets to us (for example GR host via Eth0)
     // This type of packet does not match the XB_LOCAL address and is looked up in the lower half of the CAM
-<<<<<<< HEAD
-    mb.zpu_ctrl->poke32(SR_ADDR(SETXB_BASE, 0 + (X300_DEVICE_HERE)), mb.router_dst_here);
-=======
-    mb.zpu_ctrl->poke32(SR_ADDR(SETXB_BASE, 0 + (sid_ret_addr)), xb_port);
-
-    if (xport_path == "nirio") {
-        boost::uint32_t router_config_word = ((_sid_framer & 0xff) << 16) |                                    //Return SID
-                                      get_pcie_dma_channel(config.router_dst_there, config.dst_prefix); //Dest
-        mb.rio_fpga_interface->get_kernel_proxy()->poke(PCIE_ROUTER_REG(0), router_config_word);
-    }
->>>>>>> 8e1f759a
+    mb.zpu_ctrl->poke32(SR_ADDR(SETXB_BASE, 0 + src_addr), src_dst);
 
     UHD_LOG << "done router config for sid " << sid << std::endl;
 
