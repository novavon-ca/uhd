--- conflicted
+++ resolved
@@ -47,12 +47,7 @@
         MBOARD_PROP_CLOCK_CONFIG,            //rw, clock_config_t
         MBOARD_PROP_TIME_NOW,                //rw, time_spec_t
         MBOARD_PROP_TIME_PPS,                //wo, time_spec_t
-<<<<<<< HEAD
-        MBOARD_PROP_STREAM_CMD,              //wo, stream_cmd_t
         MBOARD_PROP_EEPROM_MAP               //wr, mboard_eeprom_t
-=======
-        MBOARD_PROP_EEPROM_MAP               //wr, mboard_eeprom_t::sptr
->>>>>>> 57b779c5
     };
 
 }} //namespace
